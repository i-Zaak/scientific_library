# -*- coding: utf-8 -*-
#
#
#  TheVirtualBrain-Scientific Package. This package holds all simulators, and
# analysers necessary to run brain-simulations. You can use it stand alone or
# in conjunction with TheVirtualBrain-Framework Package. See content of the
# documentation-folder for more details. See also http://www.thevirtualbrain.org
#
# (c) 2012-2013, Baycrest Centre for Geriatric Care ("Baycrest")
#
# This program is free software; you can redistribute it and/or modify it under
# the terms of the GNU General Public License version 2 as published by the Free
# Software Foundation. This program is distributed in the hope that it will be
# useful, but WITHOUT ANY WARRANTY; without even the implied warranty of
# MERCHANTABILITY or FITNESS FOR A PARTICULAR PURPOSE. See the GNU General Public
# License for more details. You should have received a copy of the GNU General
# Public License along with this program; if not, you can download it here
# http://www.gnu.org/licenses/old-licenses/gpl-2.0
#
#
#   CITATION:
# When using The Virtual Brain for scientific publications, please cite it as follows:
#
#   Paula Sanz Leon, Stuart A. Knock, M. Marmaduke Woodman, Lia Domide,
#   Jochen Mersmann, Anthony R. McIntosh, Viktor Jirsa (2013)
#       The Virtual Brain: a simulator of primate brain network dynamics.
#   Frontiers in Neuroinformatics (7:10. doi: 10.3389/fninf.2013.00010)
#
#

"""
A collection of neuronal dynamics models.

Specific models inherit from the abstract class Model, which in turn inherits
from the class Trait from the tvb.basic.traits module.

.. moduleauthor:: Stuart A. Knock <Stuart@tvb.invalid>
.. moduleauthor:: Paula Sanz Leon <Paula@tvb.invalid>
.. moduleauthor:: Gaurav Malhotra <Gaurav@tvb.invalid>
.. moduleauthor:: Marmaduke Woodman <mw@eml.cc>

"""

import inspect
import numpy
import numexpr
from scipy.integrate import trapz as scipy_integrate_trapz
from scipy.stats import norm as scipy_stats_norm
from tvb.simulator.common import get_logger
import tvb.datatypes.arrays as arrays
import tvb.basic.traits.core as core
import tvb.basic.traits.types_basic as basic
import tvb.simulator.noise as noise_module


LOG = get_logger(__name__)


# NOTE: For UI convenience set the step in all parameters ranges such that there
#      are approximately 10 steps from lo to hi...


class Model(core.Type):
    """
    Defines the abstract class for neuronal models.

    .. automethod:: Model.__init__
    .. automethod:: Model.dfun
    .. automethod:: Model.update_derived_parameters

    """
    _base_classes = ['Model', "JRFast"]
    # NOTE: the parameters that are contained in the following list will be
    # editable from the ui in an visual manner
    ui_configurable_parameters = []

    noise = noise_module.Noise(
        fixed_type=True,  # Can only be Noise in UI, and not a subclass of Noise
        label="Initial Conditions Noise",
        default=noise_module.Noise,
        doc="""A noise source used to provide random initial conditions when
        no, or insufficient, explicit initial conditions are provided.
        NOTE: Dispersion is computed based on ``state_variable_range``.""",
        order=42 ** 42)  # to be displayed last

    def __init__(self, **kwargs):
        """
        Initialize the model with parameters as keywords arguments, a sensible
        default parameter set should be provided via the trait mechanism.

        """
        super(Model, self).__init__(**kwargs)
        LOG.debug(str(kwargs))

        # self._state_variables = None
        self._nvar  = None

        # NOTE: 
        # Assume the first state variable is the one used to compute local coupling.
        # This is flat out wrong. We need write down properly both global and local coupling.
        # This small change is only to start the pull request on github.
        #self.lcvar = 0
        self.lcvar  = numpy.array([0], dtype=numpy.int32)
        self.number_of_modes = 1  

    def configure(self):
        """  """
        super(Model, self).configure()
        self.update_derived_parameters()

    def __repr__(self):
        """ A formal, executable, representation of a Model object. """
        class_name = self.__class__.__name__
        traited_kwargs = self.trait.keys()
        formal = class_name + "(" + "=%s, ".join(traited_kwargs) + "=%s)"
        return formal % eval("(self." + ", self.".join(traited_kwargs) + ")")

    def __str__(self):
        """ An informal, human readable, representation of a Model object. """
        # NOTE: We don't explicitly list kwds cause some models have too many.
        informal = self.__class__.__name__ + "(**kwargs)"
        return informal

    @property
    def state_variables(self):
        """ A list of the state variables in this model. """
        return self.trait['variables_of_interest'].trait.options

    @property
    def nvar(self):
        """ The number of state variables in this model. """
        return self._nvar

#    @property
#    def distal_coupling(self):
#        """ Heterogeneous coupling given by the connectivity matrix"""
#        return self._distal_coupling
#
#    @property
#    def local_coupling(self):
#        """ Homogeneous connectivity given by a local connectivity kernel"""
#        return self._local_coupling
#
#    @property
#    def internal_coupling(self):
#        """ Internal connectivity between neural masses of a model"""
#        return self._internal_coupling
#
#    @property
#    def state_coupling(self):
#        """ State operator: A matrix where each elemeent represents
#        a parameter of the model """
#        return self._state_coupling

    def update_derived_parameters(self):
        """
        When needed, this should be a method for calculating parameters that are
        calculated based on paramaters directly set by the caller. For example,
        see, ReducedSetFitzHughNagumo. When not needed, this pass simplifies
        code that updates an arbitrary models parameters -- ie, this can be
        safely called on any model, whether it's used or not.
        """
        pass

    def configure_initial(self, dt, shape):
        """Docs..."""
        # Configure the models noise stream
        if self.noise.ntau > 0.0:
            self.noise.configure_coloured(dt, shape)
        else:
            # The same applies for truncated rv
            self.noise.configure_white(dt, shape)

    def initial(self, dt, history_shape):
        """
        Defines a set of sensible initial conditions, it is only expected that
        these initial conditions be guaranteed to be sensible for the default
        parameter set.

        It is often seen that initial conditions or initial history are filled
        following ic = nsig * noise + loc, where noise is a stream of random
        numbers drawn from a uniform or normal distribution.

        Here, the noise is integrated, that is the initial conditions are
        described by a diffusion process.

        """
        # NOTE: The following max_history_length factor is set such that it
        # considers the worst case possible for the history array, that is, low
        # conduction speed and the longest white matter fibre. With this, plus
        # drawing the random stream of numbers from a truncated normal
        # distribution, we expect to bound the diffussion process used to set
        # the initial history to the state variable ranges. (even for the case
        # of rate based models)

        # Example:
        #        + longest fiber: 200 mm (Ref:)
        #        + min conduction speed: 3 mm/ms (Ref: http://www.scholarpedia.org/article/Axonal_conduction_delays)
        #          corpus callosum in the macaque monkey.
        #        + max time delay: tau = longest fibre / speed \approx 67 ms
        #        + let's hope for the best...

        max_history_length = 67.  # ms
        # TODO: There is an issue of allignment when the current implementation
        #      is used to pad out explicit inital conditions that aren't as long
        #      as the required history...
        #      This issue is old and possible fixed
        # TODO: We still ideally want to support spatial colour for surfaces --
        #      though this will probably have to be done at the Simulator level
        #      with a linear, strictly-stable, spatially invariant filter
        #      defined on the mesh surface... and in a way that won't change the
        #      temporal correllation structure... and I'm also assuming that the
        #      temporally coloured noise hasn't un-whitened the spatial noise
        #      distribution to start with... [ie, spatial colour is a longer
        #      term problem to solve...])
        #      This is a scientific open question.
        #TODO: Ideally we'd like to have a independent random stream for each node.
        #      Currently, if the number of nodes is different we'll get the
        #      slightly different values further in the history array.
        #      This is a scientific open question.

        initial_conditions = numpy.zeros(history_shape)
        tpts = history_shape[0]
        nvar = history_shape[1]
        history_shape = history_shape[2:]

        self.configure_initial(dt, history_shape)
        noise = numpy.zeros((tpts, nvar) + history_shape)
        nsig = numpy.zeros(nvar)
        loc = numpy.zeros(nvar)

        for tpt in xrange(tpts):
            for var in xrange(nvar):
                loc[var] = self.state_variable_range[self.state_variables[var]].mean()
                nsig[var] = (self.state_variable_range[self.state_variables[var]][1] -
                             self.state_variable_range[self.state_variables[var]][0]) / 2.0
                nsig[var] = nsig[var] / max_history_length

                # define lower und upper bounds to truncate the random variates to the sv range.
                lo = self.state_variable_range[self.state_variables[var]][0]
                hi = self.state_variable_range[self.state_variables[var]][1]
                lo_bound, up_bound = (lo - loc[var]) / nsig[var], (hi - loc[var]) / nsig[var]

                noise[tpt, var, :] = self.noise.generate(history_shape, truncate=True,    # this is expensive for many state vars and long tpts
                                                         lo=lo_bound, hi=up_bound)

        for var in xrange(nvar):
            # TODO: Hackery (because unpublished method), validate me...-noise.mean(axis=0) ... self.noise.nsig.
            # perf hint: cumsum is expensive
            initial_conditions[:, var, :] = numpy.sqrt(2.0 * nsig[var]) * numpy.cumsum(noise[:, var, :],axis=0) + loc[var]

        return initial_conditions

    def dfun(self, state_variables, coupling, local_coupling=numpy.zeros(3)):
        """
        Defines the dynamic equations. That is, the derivative of the
        state-variables given their current state ``state_variables``, the past
        state from other regions of the brain currently arriving ``coupling``,
        and the current state of the "local" neighbourhood ``local_coupling``.

        """
        pass

    def stationary_trajectory(self,
                              coupling=numpy.array([[0.0]]),
                              initial_conditions=None,
                              n_step=1000, n_skip=10, dt=2 ** -4,
                              map=map):
        """
        Computes the state space trajectory of a single mass model system
        where coupling is static, with a deteministic Euler method.

        Models expect coupling of shape (n_cvar, n_node), so if this method
        is called with coupling (:, n_cvar, n_ode), it will compute a
        stationary trajectory for each coupling[i, ...]

        """

        if coupling.ndim == 3:
            def mapped(coupling_i):
                kwargs = dict(initial_conditions=initial_conditions,
                              n_step=n_step, n_skip=n_skip, dt=dt)
                ts, ys = self.stationary_trajectory(coupling_i, **kwargs)
                return ts, ys

            out = [ys for ts, ys in map(mapped, coupling)]
            return ts, numpy.array(out)

        state = initial_conditions
        if type(state) == type(None):
            n_mode = self.number_of_modes
            state = numpy.empty((self.nvar, n_mode))
            for i, (lo, hi) in enumerate(self.state_variable_range.values()):
                state[i, :] = numpy.random.uniform(size=n_mode) * (hi - lo) / 2. + lo
        state = state[:, numpy.newaxis]

        out = [state.copy()]
        for i in xrange(n_step):
            state += dt * self.dfun(state, coupling)
            if i % n_skip == 0:
                out.append(state.copy())

        return numpy.r_[0:dt * n_step:1j * len(out)], numpy.array(out)

# TODO: both coupling/connectivity and local_coupling should be generalised to
#      couplings and local_couplings that can be set to independantly on each
#      state variable of a model at run time. Current functionality would then
#      come via defaults that turn off the coupling on some state variables.


class model_device_info(object):
    """
    A model_device_info is a class that provides enough additional information,
    on request, in order to run the owner on a native code device, e.g. a CUDA
    GPU.

    All such device_data classes will need to furnish their corresponding
    global values as well as corresponding array arguments for update(.),
    already initialized based on the instance object that the device_data
    instance is attached to.

    Such things are built on conventions: a class should declare both
    a device_data attribute as well as class specific information, that is
    not programmatically available via traits. In general, each of the
    abstract classes (Model, Noise, Integrator & Coupling) have n_xxpr
    and xxpr, but they don't have symmetric properties, so it will be done
    case by case.

    """

    def __init__(self, pars=[], kernel=""):
        """
        Make a model_device_info instance with a list of trait attributes
        corresponding to the mass model parameters, and a kernel which is
        a string of code required to implement the model's dfun on device.

        The order of the parameters MUST identify the order of the parameters
        in the array returned by the mmpr property and thus the order in
        which the parameters can be read via P(i) macro in the kernel code.

        Don't forget, the kernel code defines per node, per thread update.

        Unfortunately, I did not forsee an obvious way to nicely handle modes
        in the reduced models. Kernel code must handle all variables as scalars.

        """

        self._pars = pars
        self._kernel = kernel

    @property
    def n_mmpr(self):
        if self.n_mode == 1:
            return len(self._pars)
        else:
            # have to figure out default par size
            new = self.inst.__class__()
            new.configure()
            count = 0
            for k in new.device_info._pars:
                att = getattr(new, k if type(k) == str else k.trait.name)
                count += att.size
            return count

    @property
    def mmpr(self):  # build mmpr array from known inst traits

        nm = self.inst.number_of_modes
        if nm == 1:
            pars = []
            for par in self._pars:
                name = par if type(par) == str else par.trait.name
                pars.append(getattr(self.inst, name))
            return numpy.vstack(pars).T  # so self.mmpr[0] yield all pars for node 0
        else:
            pars = []
            new = self.inst.__class__()
            new.configure()
            for k in self._pars:
                name = k if type(k) == str else k.trait.name
                att, attnew = getattr(self.inst, name), getattr(new, name)
                if att.size == attnew.size:
                    pars.append(att.flat[:])
                else:
                    msg = """%r.%r.mmpr requires that modal models be initialized with
                    spatially homogeneous pars, i.e. array([0.0]) not
                    array([0.0, 0.1, ...]). Please set the per node parameters
                    by hand, after configuring the device handler. Sorry."""
                    raise AttributeError(msg % (self.inst, self))
            return numpy.hstack(pars)[numpy.newaxis, :]

    @property
    def n_mode(self):
        return getattr(self.inst, 'number_of_modes', 1)

    @property
    def n_svar(self):
        return self.inst._nvar * self.n_mode

    @property
    def n_cvar(self):
        return self.inst.cvar.size * self.n_mode

    @property
    def cvar(self):
        assert self.inst.cvar.ndim == 1
        if self.n_mode == 1:
            return self.inst.cvar.astype(numpy.int32)
        else:
            return numpy.tile(self.inst.cvar, (self.n_mode, 1)).flat[:].astype(numpy.int32)

    @property
    def kernel(self):
        return self._kernel

    def __get__(self, inst, ownr):
        if inst:
            self.inst = inst
            return self
        else:
            return None

    def __set__(self, inst, val):
        raise AttributeError('%r is not to be set' % (self,))


class WilsonCowan(Model):
    r"""
    **References**:

    .. [WC_1972] Wilson, H.R. and Cowan, J.D. *Excitatory and inhibitory
        interactions in localized populations of model neurons*, Biophysical
        journal, 12: 1-24, 1972.
    .. [WC_1973] Wilson, H.R. and Cowan, J.D  *A Mathematical Theory of the
        Functional Dynamics of Cortical and Thalamic Nervous Tissue*

    .. [D_2011] Daffertshofer, A. and van Wijk, B. *On the influence of
        amplitude on the connectivity between phases*
        Frontiers in Neuroinformatics, July, 2011

    Used Eqns 11 and 12 from [WC_1972]_ in ``dfun``.  P and Q represent external
    inputs, which when exploring the phase portrait of the local model are set
    to constant values. However in the case of a full network, P and Q are the
    entry point to our long range and local couplings, that is, the  activity
    from all other nodes is the external input to the local population.

    The default parameters are taken from figure 4 of [WC_1972]_, pag. 10

    In [WC_1973]_ they present a model of neural tissue on the pial surface is.
    See Fig. 1 in page 58. The following local couplings (lateral interactions)
    occur given a region i and a region j:

      E_i-> E_j
      E_i-> I_j
      I_i-> I_j
      I_i-> E_j


    +---------------------------+
    |          Table 1          |
    +--------------+------------+
    |                           |
    |  SanzLeonetAl,   2014     |
    +--------------+------------+
    |Parameter     |  Value     |
    +==============+============+
    | k_e, k_i     |    1.00    |
    +--------------+------------+
    | r_e, r_i     |    0.00    |
    +--------------+------------+
    | tau_e, tau_i |    10.0    |
    +--------------+------------+
    | c_1          |    10.0    |
    +--------------+------------+
    | c_2          |    6.0     |
    +--------------+------------+
    | c_3          |    1.0     |
    +--------------+------------+
    | c_4          |    1.0     |
    +--------------+------------+
    | a_e, a_i     |    1.0     |
    +--------------+------------+
    | b_e, b_i     |    0.0     |
    +--------------+------------+
    | theta_e      |    2.0     |
    +--------------+------------+
    | theta_i      |    3.5     |
    +--------------+------------+
    | alpha_e      |    1.2     |
    +--------------+------------+
    | alpha_i      |    2.0     |
    +--------------+------------+
    | P            |    0.5     |
    +--------------+------------+
    | Q            |    0       |
    +--------------+------------+
    | c_e, c_i     |    1.0     |
    +--------------+------------+
    | alpha_e      |    1.2     |
    +--------------+------------+
    | alpha_i      |    2.0     |
    +--------------+------------+
    |                           |
    |  frequency peak at 20  Hz |
    |                           |
    +---------------------------+


    The parameters in Table 1 reproduce Figure A1 in  [D_2011]_
    but set the limit cycle frequency to a sensible value (eg, 20Hz).

    Model bifurcation parameters:
        * :math:`c_1`
        * :math:`P`



    The models (:math:`E`, :math:`I`) phase-plane, including a representation of
    the vector field as well as its nullclines, using default parameters, can be
    seen below:

        .. _phase-plane-WC:
        .. figure :: img/WilsonCowan_01_mode_0_pplane.svg
            :alt: Wilson-Cowan phase plane (E, I)

            The (:math:`E`, :math:`I`) phase-plane for the Wilson-Cowan model.

    .. automethod:: WilsonCowan.__init__

    The general formulation for the \textit{\textbf{Wilson-Cowan}} model as a
    dynamical unit at a node $k$ in a BNM with $l$ nodes reads:

    .. math::
            \dot{E}_k &= \dfrac{1}{\tau_e} (-E_k  + (k_e - r_e E_k) \mathcal{S}_e (\alpha_e \left( c_{ee} E_k - c_{ei} I_k  + P_k - \theta_e + \mathbf{\Gamma}(E_k, E_j, u_{kj}) + W_{\zeta}\cdot E_j + W_{\zeta}\cdot I_j\right) ))\\
            \dot{I}_k &= \dfrac{1}{\tau_i} (-I_k  + (k_i - r_i I_k) \mathcal{S}_i (\alpha_i \left( c_{ie} E_k - c_{ee} I_k  + Q_k - \theta_i + \mathbf{\Gamma}(E_k, E_j, u_{kj}) + W_{\zeta}\cdot E_j + W_{\zeta}\cdot I_j\right) )),

    """
    _ui_name = "Wilson-Cowan"
    ui_configurable_parameters = ['c_ee', 'c_ei', 'c_ie', 'c_ii', 'tau_e', 'tau_i',
                                  'a_e', 'b_e', 'c_e', 'a_i', 'b_i', 'c_i', 'r_e',
                                  'r_i', 'k_e', 'k_i', 'P', 'Q', 'theta_e', 'theta_i',
                                  'alpha_e', 'alpha_i']

    # Define traited attributes for this model, these represent possible kwargs.
    c_ee = arrays.FloatArray(
        label=":math:`c_{ee}`",
        default=numpy.array([12.0]),
        range=basic.Range(lo=11.0, hi=16.0, step=0.01),
        doc="""Excitatory to excitatory  coupling coefficient""",
        order=1)

    c_ie = arrays.FloatArray(
        label=":math:`c_{ei}`",
        default=numpy.array([4.0]),
        range=basic.Range(lo=2.0, hi=15.0, step=0.01),
        doc="""Inhibitory to excitatory coupling coefficient""",
        order=2)

    c_ei = arrays.FloatArray(
        label=":math:`c_{ie}`",
        default=numpy.array([13.0]),
        range=basic.Range(lo=2.0, hi=22.0, step=0.01),
        doc="""Excitatory to inhibitory coupling coefficient.""",
        order=3)

    c_ii = arrays.FloatArray(
        label=":math:`c_{ii}`",
        default=numpy.array([11.0]),
        range=basic.Range(lo=2.0, hi=15.0, step=0.01),
        doc="""Inhibitory to inhibitory coupling coefficient.""",
        order=4)

    tau_e = arrays.FloatArray(
        label=r":math:`\tau_e`",
        default=numpy.array([10.0]),
        range=basic.Range(lo=0.0, hi=150.0, step=0.01),
        doc="""Excitatory population, membrane time-constant [ms]""",
        order=5)

    tau_i = arrays.FloatArray(
        label=r":math:`\tau_i`",
        default=numpy.array([10.0]),
        range=basic.Range(lo=0.0, hi=150.0, step=0.01),
        doc="""Inhibitory population, membrane time-constant [ms]""",
        order=6)

    a_e = arrays.FloatArray(
        label=":math:`a_e`",
        default=numpy.array([1.2]),
        range=basic.Range(lo=0.0, hi=1.4, step=0.01),
        doc="""The slope parameter for the excitatory response function""",
        order=7)

    b_e = arrays.FloatArray(
        label=":math:`b_e`",
        default=numpy.array([2.8]),
        range=basic.Range(lo=1.4, hi=6.0, step=0.01),
        doc="""Position of the maximum slope of the excitatory sigmoid function""",
        order=8)

    c_e = arrays.FloatArray(
        label=":math:`c_e`",
        default=numpy.array([1.0]),
        range=basic.Range(lo=1.0, hi=20.0, step=1.0),
        doc="""The amplitude parameter for the excitatory response function""",
        order=9)

    theta_e = arrays.FloatArray(
        label=r":math:`\theta_e`",
        default=numpy.array([0.0]),
        range=basic.Range(lo=0.0, hi=60., step=0.01),
        doc="""Excitatory threshold""",
        order=10)

    a_i = arrays.FloatArray(
        label=":math:`a_i`",
        default=numpy.array([1.0]),
        range=basic.Range(lo=0.0, hi=2.0, step=0.01),
        doc="""The slope parameter for the inhibitory response function""",
        order=11)

    b_i = arrays.FloatArray(
        label=r":math:`b_i`",
        default=numpy.array([4.0]),
        range=basic.Range(lo=2.0, hi=6.0, step=0.01),
        doc="""Position of the maximum slope of a sigmoid function [in
        threshold units]""",
        order=12)

    theta_i = arrays.FloatArray(
        label=r":math:`\theta_i`",
        default=numpy.array([0.0]),
        range=basic.Range(lo=0.0, hi=60.0, step=0.01),
        doc="""Inhibitory threshold""",
        order=13)

    c_i = arrays.FloatArray(
        label=":math:`c_i`",
        default=numpy.array([1.0]),
        range=basic.Range(lo=1.0, hi=20.0, step=1.0),
        doc="""The amplitude parameter for the inhibitory response function""",
        order=14)

    r_e = arrays.FloatArray(
        label=":math:`r_e`",
        default=numpy.array([1.0]),
        range=basic.Range(lo=0.5, hi=2.0, step=0.01),
        doc="""Excitatory refractory period""",
        order=15)

    r_i = arrays.FloatArray(
        label=":math:`r_i`",
        default=numpy.array([1.0]),
        range=basic.Range(lo=0.5, hi=2.0, step=0.01),
        doc="""Inhibitory refractory period""",
        order=16)

    k_e = arrays.FloatArray(
        label=":math:`k_e`",
        default=numpy.array([1.0]),
        range=basic.Range(lo=0.5, hi=2.0, step=0.01),
        doc="""Maximum value of the excitatory response function""",
        order=17)

    k_i = arrays.FloatArray(
        label=":math:`k_i`",
        default=numpy.array([1.0]),
        range=basic.Range(lo=0.0, hi=2.0, step=0.01),
        doc="""Maximum value of the inhibitory response function""",
        order=18)

    P = arrays.FloatArray(
        label=":math:`P`",
        default=numpy.array([0.0]),
        range=basic.Range(lo=0.0, hi=20.0, step=0.01),
        doc="""External stimulus to the excitatory population.
        Constant intensity.Entry point for coupling.""",
        order=19)

    Q = arrays.FloatArray(
        label=":math:`Q`",
        default=numpy.array([0.0]),
        range=basic.Range(lo=0.0, hi=20.0, step=0.01),
        doc="""External stimulus to the inhibitory population.
        Constant intensity.Entry point for coupling.""",
        order=20)

    alpha_e = arrays.FloatArray(
        label=r":math:`\alpha_e`",
        default=numpy.array([1.0]),
        range=basic.Range(lo=0.0, hi=20.0, step=0.01),
        doc="""External stimulus to the excitatory population.
        Constant intensity.Entry point for coupling.""",
        order=21)

    alpha_i = arrays.FloatArray(
        label=r":math:`\alpha_i`",
        default=numpy.array([1.0]),
        range=basic.Range(lo=0.0, hi=20.0, step=0.01),
        doc="""External stimulus to the inhibitory population.
        Constant intensity.Entry point for coupling.""",
        order=22)

    # Used for phase-plane axis ranges and to bound random initial() conditions.
    state_variable_range = basic.Dict(
        label="State Variable ranges [lo, hi]",
        default={"E": numpy.array([0.0, 1.0]),
                 "I": numpy.array([0.0, 1.0])},
        doc="""The values for each state-variable should be set to encompass
        the expected dynamic range of that state-variable for the current
        parameters, it is used as a mechanism for bounding random inital
        conditions when the simulation isn't started from an explicit history,
        it is also provides the default range of phase-plane plots.""",
        order=23)

    #    variables_of_interest = arrays.IntegerArray(
    #        label = "Variables watched by Monitors",
    #        range = basic.Range(lo = 0.0, hi = 2.0, step = 1.0),
    #        default = numpy.array([0], dtype=numpy.int32),
    #        doc = """This represents the default state-variables of this Model to be
    #        monitored. It can be overridden for each Monitor if desired. The
    #        corresponding state-variable indices for this model are :math:`E = 0`
    #        and :math:`I = 1`.""",
    #        order = 16)

    variables_of_interest = basic.Enumerate(
        label="Variables watched by Monitors",
        options=["E", "I"],
        default=["E"],
        select_multiple=True,
        doc="""This represents the default state-variables of this Model to be
               monitored. It can be overridden for each Monitor if desired. The
               corresponding state-variable indices for this model are :math:`E = 0`
               and :math:`I = 1`.""",
        order=24)

    #    coupling_variables = arrays.IntegerArray(
    #        label = "Variables to couple activity through",
    #        default = numpy.array([0], dtype=numpy.int32))

    #    nsig = arrays.FloatArray(
    #        label = "Noise dispersion",
    #        default = numpy.array([0.0]),
    #        range = basic.Range(lo = 0.0, hi = 1.0))

    def __init__(self, **kwargs):
        """
        Initialize the WilsonCowan model's traited attributes, any provided as
        keywords will overide their traited default.

        """
        LOG.info('%s: initing...' % str(self))
        super(WilsonCowan, self).__init__(**kwargs)
        # self._state_variables = ["E", "I"]
        self._nvar = 2
        self.cvar  = numpy.array([0, 1], dtype=numpy.int32)
        #self.lcvar = 0
        self.lcvar  = numpy.array([0], dtype=numpy.int32)

        LOG.debug('%s: inited.' % repr(self))

    def dfun(self, state_variables, coupling, local_coupling=numpy.zeros(3)):
        r"""

        .. math::
            \tau \dot{x}(t) &= -z(t) + \phi(z(t)) \\
            \phi(x) &= \frac{c}{1-exp(-a (x-b))}

        """

        E = state_variables[0, :]
        I = state_variables[1, :]
        derivative = numpy.empty_like(state_variables)

        # long-range coupling
        c_0 = coupling[0, :]

        # short-range (local) coupling
        #NOTE: Ideal case for interacting excitatory and inhibitory fields
        #lc_0 = local_coupling * E
        #lc_1 = local_coupling * I
        lc = local_coupling[0,:] # extend to two fields?

        x_e = self.alpha_e * (self.c_ee * E - self.c_ei * I + self.P  - self.theta_e +  c_0 + lc)
        x_i = self.alpha_i * (self.c_ie * E - self.c_ii * I + self.Q  - self.theta_i + lc)

        s_e = self.c_e / (1.0 + numpy.exp(-self.a_e * (x_e - self.b_e)))
        s_i = self.c_i / (1.0 + numpy.exp(-self.a_i * (x_i - self.b_i)))

        derivative[0] = (-E + (self.k_e - self.r_e * E) * s_e) / self.tau_e
        derivative[1] = (-I + (self.k_i - self.r_i * I) * s_i) / self.tau_i

        return derivative

    # info for device_data
    device_info = model_device_info(

        pars=['c_1', 'c_2', 'c_3', 'c_4', 'tau_e', 'tau_i', 'a_e', 'theta_e',
              'a_i', 'theta_i', 'r_e', 'r_i', 'k_e', 'k_i'],

        kernel="""
        // read parameters
        float c_1     = P(0)
            , c_2     = P(1)
            , c_3     = P(2)
            , c_4     = P(3)
            , tau_e   = P(4)
            , tau_i   = P(5)
            , a_e     = P(6)
            , theta_e = P(7)
            , a_i     = P(8)
            , theta_i = P(9)
            , r_e     = P(10)
            , r_i     = P(11)
            , k_e     = P(12)
            , k_i     = P(13)

        // state variables
            , e = X(0)
            , i = X(1)

        // aux variables
            , c_0 = I(0)

            , x_e = c_1 * e - c_2 * i + c_0
            , x_i = c_3 * e - c_4 * i

            , s_e = 1.0 / (1.0 + exp(-a_e * (x_e - theta_e)))
            , s_i = 1.0 / (1.0 + exp(-a_i * (x_i - theta_i)));

        // set derivatives
        DX(0) = (-e + (k_e - r_e * e) * s_e) / tau_e;
        DX(1) = (-i + (k_i - r_i * i) * s_i) / tau_e;
        """
    )


class ReducedSetFitzHughNagumo(Model):
    r"""
    A reduced representation of a set of Fitz-Hugh Nagumo oscillators,
    [SJ_2008]_.

    The models (:math:`\xi`, :math:`\eta`) phase-plane, including a
    representation of the vector field as well as its nullclines, using default
    parameters, can be seen below:

        .. _phase-plane-rFHN_0:
        .. figure :: img/ReducedSetFitzHughNagumo_01_mode_0_pplane.svg
            :alt: Reduced set of FitzHughNagumo phase plane (xi, eta), 1st mode.

            The (:math:`\xi`, :math:`\eta`) phase-plane for the first mode of
            a reduced set of Fitz-Hugh Nagumo oscillators.

        .. _phase-plane-rFHN_1:
        .. figure :: img/ReducedSetFitzHughNagumo_01_mode_1_pplane.svg
            :alt: Reduced set of FitzHughNagumo phase plane (xi, eta), 2nd mode.

            The (:math:`\xi`, :math:`\eta`) phase-plane for the second mode of
            a reduced set of Fitz-Hugh Nagumo oscillators.

        .. _phase-plane-rFHN_2:
        .. figure :: img/ReducedSetFitzHughNagumo_01_mode_2_pplane.svg
            :alt: Reduced set of FitzHughNagumo phase plane (xi, eta), 3rd mode.

            The (:math:`\xi`, :math:`\eta`) phase-plane for the third mode of
            a reduced set of Fitz-Hugh Nagumo oscillators.


    .. automethod:: ReducedSetFitzHughNagumo.__init__

    The system's equations for the i-th mode at node q are:

    .. math::
                \dot{\xi}_{i}    &=  c\left(\xi_i-e_i\frac{\xi_{i}^3}{3} -\eta_{i}\right)
                                  + K_{11}\left[\sum_{k=1}^{o} A_{ik}\xi_k-\xi_i\right]
                                  - K_{12}\left[\sum_{k =1}^{o} B_{i k}\alpha_k-\xi_i\right] + cIE_i                       \\
                                 &\, + \left[\sum_{k=1}^{o} \mathbf{\Gamma}(\xi_{kq}, \xi_{kr}, u_{qr})\right]
                                  +  \left[\sum_{k=1}^{o} W_{\zeta}\cdot\xi_{kr} \right],                            \\
                \dot{\eta}_i     &= \frac{1}{c}\left(\xi_i-b\eta_i+m_i\right),                                              \\
                &                                                                                                \\
                \dot{\alpha}_i   &= c\left(\alpha_i-f_i\frac{\alpha_i^3}{3}-\beta_i\right)
                                  + K_{21}\left[\sum_{k=1}^{o} C_{ik}\xi_i-\alpha_i\right] + cII_i                          \\
                                 & \, + \left[\sum_{k=1}^{o} \mathbf{\Gamma}(\xi_{kq}, \xi_{kr}, u_{qr})\right]
                                  + \left[\sum_{k=1}^{o} W_{\zeta}\cdot\xi_{kr}\right],                          \\
                                 &                                                                               \\
                \dot{\beta}_i    &= \frac{1}{c}\left(\alpha_i-b\beta_i+n_i\right),

    .. automethod:: ReducedSetFitzHughNagumo.update_derived_parameters

    #NOTE: In the Article this modelis called StefanescuJirsa2D

    """
    _ui_name = "Stefanescu-Jirsa 2D"
    ui_configurable_parameters = ['tau', 'a', 'b', 'K11', 'K12', 'K21', 'sigma',
                                  'mu']

    # Define traited attributes for this model, these represent possible kwargs.
    tau = arrays.FloatArray(
        label=r":math:`\tau`",
        default=numpy.array([3.0]),
        range=basic.Range(lo=1.5, hi=4.5, step=0.01),
        doc="""doc...(prob something about timescale seperation)""",
        order=1)

    a = arrays.FloatArray(
        label=":math:`a`",
        default=numpy.array([0.45]),
        range=basic.Range(lo=0.0, hi=1.0, step=0.01),
        doc="""doc...""",
        order=2)

    b = arrays.FloatArray(
        label=":math:`b`",
        default=numpy.array([0.9]),
        range=basic.Range(lo=0.0, hi=1.0, step=0.01),
        doc="""doc...""",
        order=3)

    K11 = arrays.FloatArray(
        label=":math:`K_{11}`",
        default=numpy.array([0.5]),
        range=basic.Range(lo=0.0, hi=1.0, step=0.01),
        doc="""Internal coupling, excitatory to excitatory""",
        order=4)

    K12 = arrays.FloatArray(
        label=":math:`K_{12}`",
        default=numpy.array([0.15]),
        range=basic.Range(lo=0.0, hi=1.0, step=0.01),
        doc="""Internal coupling, excitatory to inhibitory""",
        order=5)

    K21 = arrays.FloatArray(
        label=":math:`K_{21}`",
        default=numpy.array([0.15]),
        range=basic.Range(lo=0.0, hi=1.0, step=0.01),
        doc="""Internal coupling, inhibitory to excitatory""",
        order=6)

    sigma = arrays.FloatArray(
        label=r":math:`\sigma`",
        default=numpy.array([0.35]),
        range=basic.Range(lo=0.0, hi=1.0, step=0.01),
        doc="""Standard deviation of Gaussian distribution""",
        order=7)

    mu = arrays.FloatArray(
        label=r":math:`\mu`",
        default=numpy.array([0.0]),
        range=basic.Range(lo=0.0, hi=1.0, step=0.01),
        doc="""Mean of Gaussian distribution""",
        order=8)

    # Used for phase-plane axis ranges and to bound random initial() conditions.
    state_variable_range = basic.Dict(
        label="State Variable ranges [lo, hi]",
        default={"xi": numpy.array([-4.0, 4.0]),
                 "eta": numpy.array([-3.0, 3.0]),
                 "alpha": numpy.array([-4.0, 4.0]),
                 "beta": numpy.array([-3.0, 3.0])},
        doc="""The values for each state-variable should be set to encompass
        the expected dynamic range of that state-variable for the current
        parameters, it is used as a mechanism for bounding random inital
        conditions when the simulation isn't started from an explicit history,
        it is also provides the default range of phase-plane plots.""",
        order=9)

    #    variables_of_interest = arrays.IntegerArray(
    #        label = "Variables watched by Monitors",
    #        range = basic.Range(lo = 0.0, hi = 4.0, step = 1.0),
    #        default = numpy.array([0, 2], dtype=numpy.int32),
    #        doc = r"""This represents the default state-variables of this Model to be
    #        monitored. It can be overridden for each Monitor if desired. The
    #        corresponding state-variable indices for this model are :math:`\xi = 0`,
    #        :math:`\eta = 1`, :math:`\alpha = 2`, and :math:`\beta= 3`.""",
    #        order = 10)

    variables_of_interest = basic.Enumerate(
        label="Variables watched by Monitors",
        options=["xi", "eta", "alpha", "beta"],
        default=["xi", "alpha"],
        select_multiple=True,
        doc=r"""This represents the default state-variables of this Model to be
                                    monitored. It can be overridden for each Monitor if desired. The
                                    corresponding state-variable indices for this model are :math:`\xi = 0`,
                                    :math:`\eta = 1`, :math:`\alpha = 2`, and :math:`\beta= 3`.""",
        order=10)

    #    number_of_modes = Integer(
    #        order = -1, #-1 => don't show me as a configurable option in the UI...
    #        label = "Number of modes",
    #        default = 3)
    #
    #    nu = Integer(
    #        order = -1, #-1 => don't show me as a configurable option in the UI...
    #        label = "nu",
    #        default = 1500,
    #        range = basic.Range(lo = 0, hi = 10000, step = 100),
    #        doc = """Discretisation of Inhibitory distribution""")
    #
    #    nv = Integer(
    #        order = -1, #-1 => don't show me as a configurable option in the UI...
    #        label = "nv",
    #        default = 1500,
    #        range = basic.Range(lo = 0, hi = 10000, step = 100),
    #        doc = """Discretisation of Excitatory distribution""")

    #    coupling_variables = trait.Array(
    #        label = "Variables to couple activity through",
    #        default = numpy.array([0, 2], dtype=numpy.int32))

    #    nsig = trait.Array(label = "Noise dispersion",
    #                       default = numpy.array([0.0]))

    def __init__(self, **kwargs):
        """
        Initialise parameters for a reduced representation of a set of
        Fitz-Hugh Nagumo oscillators.

        """
        super(ReducedSetFitzHughNagumo, self).__init__(**kwargs)
        # self._state_variables = ["xi", "eta", "alpha", "beta"]
        self._nvar = 4
        self.cvar  = numpy.array([0, 2], dtype=numpy.int32)

        # TODO: Hack fix, these cause issues with mapping spatialised parameters
        #      at the region level to the surface for surface sims.
        #      Setting per region parameters with a surface simulation will break this model.
        # NOTE: Existing modes definition (from the paper) is not properly
        #      normalised, so number_of_modes can't really be changed
        #      meaningfully anyway adnd nu and nv just need to be "large enough"
        #      so chaning them is only really an optimisation thing...
        self.number_of_modes = 3
        self.nu = 15000
        self.nv = 15000

        # Derived parameters
        self.Aik = None
        self.Bik = None
        self.Cik = None
        self.e_i = None
        self.f_i = None
        self.IE_i = None
        self.II_i = None
        self.m_i = None
        self.n_i = None

    def configure(self):
        """  """
        super(ReducedSetFitzHughNagumo, self).configure()

        if numpy.mod(self.nv, self.number_of_modes):
            error_msg = "nv must be divisible by the number_of_modes: %s"
            LOG.error(error_msg % repr(self))

        if numpy.mod(self.nu, self.number_of_modes):
            error_msg = "nu must be divisible by the number_of_modes: %s"
            LOG.error(error_msg % repr(self))

        self.update_derived_parameters()

    def dfun(self, state_variables, coupling, local_coupling=numpy.zeros(3)):
        r"""


        The system's equations for the i-th mode at node q are:

        .. math::
                \dot{\xi}_{i}    &=  c\left(\xi_i-e_i\frac{\xi_{i}^3}{3} -\eta_{i}\right)
                                  + K_{11}\left[\sum_{k=1}^{o} A_{ik}\xi_k-\xi_i\right]
                                  - K_{12}\left[\sum_{k =1}^{o} B_{i k}\alpha_k-\xi_i\right] + cIE_i                       \\
                                 &\, + \left[\sum_{k=1}^{o} \mathbf{\Gamma}(\xi_{kq}, \xi_{kr}, u_{qr})\right]
                                  +  \left[\sum_{k=1}^{o} W_{\zeta}\cdot\xi_{kr} \right],                            \\
                \dot{\eta}_i     &= \frac{1}{c}\left(\xi_i-b\eta_i+m_i\right),                                              \\
                &                                                                                                \\
                \dot{\alpha}_i   &= c\left(\alpha_i-f_i\frac{\alpha_i^3}{3}-\beta_i\right)
                                  + K_{21}\left[\sum_{k=1}^{o} C_{ik}\xi_i-\alpha_i\right] + cII_i                          \\
                                 & \, + \left[\sum_{k=1}^{o} \mathbf{\Gamma}(\xi_{kq}, \xi_{kr}, u_{qr})\right]
                                  + \left[\sum_{k=1}^{o} W_{\zeta}\cdot\xi_{kr}\right],                          \\
                                 &                                                                               \\
                \dot{\beta}_i    &= \frac{1}{c}\left(\alpha_i-b\beta_i+n_i\right),

        """

        xi = state_variables[0, :]
        eta = state_variables[1, :]
        alpha = state_variables[2, :]
        beta = state_variables[3, :]
        derivative = numpy.empty_like(state_variables)
        # sum the activity from the modes
        c_0 = coupling[0, :].sum(axis=1)[:, numpy.newaxis]
        lc = local_coupling[0,:]

        # TODO: generalize coupling variables to a matrix form
        # c_1 = coupling[1, :] # this cv represents alpha

        derivative[0] = (self.tau * (xi - self.e_i * xi ** 3 / 3.0 - eta) +
               self.K11 * (numpy.dot(xi, self.Aik) - xi) -
               self.K12 * (numpy.dot(alpha, self.Bik) - xi) +
               self.tau * (self.IE_i + c_0 + lc))

        derivative[1] = (xi - self.b * eta + self.m_i) / self.tau

        derivative[2] = (self.tau * (alpha - self.f_i * alpha ** 3 / 3.0 - beta) +
                  self.K21 * (numpy.dot(xi, self.Cik) - alpha) +
                  self.tau * (self.II_i + c_0 + lc))

        derivative[3] = (alpha - self.b * beta + self.n_i) / self.tau

        return derivative

    def update_derived_parameters(self):
        """
        Calculate coefficients for the Reduced FitzHugh-Nagumo oscillator based
        neural field model. Specifically, this method implements equations for
        calculating coefficients found in the supplemental material of
        [SJ_2008]_.

        Include equations here...

        """

        newaxis = numpy.newaxis
        trapz = scipy_integrate_trapz

        stepu = 1.0 / (self.nu + 2 - 1)
        stepv = 1.0 / (self.nv + 2 - 1)

        norm = scipy_stats_norm(loc=self.mu, scale=self.sigma)

        Zu = norm.ppf(numpy.arange(stepu, 1.0, stepu))
        Zv = norm.ppf(numpy.arange(stepv, 1.0, stepv))

        # Define the modes
        V = numpy.zeros((self.number_of_modes, self.nv))
        U = numpy.zeros((self.number_of_modes, self.nu))

        nv_per_mode = self.nv / self.number_of_modes
        nu_per_mode = self.nu / self.number_of_modes

        for i in range(self.number_of_modes):
            V[i, i * nv_per_mode:(i + 1) * nv_per_mode] = numpy.ones(nv_per_mode)
            U[i, i * nu_per_mode:(i + 1) * nu_per_mode] = numpy.ones(nu_per_mode)

        # Normalise the modes
        V = V / numpy.tile(numpy.sqrt(trapz(V * V, Zv, axis=1)), (self.nv, 1)).T
        U = U / numpy.tile(numpy.sqrt(trapz(U * U, Zu, axis=1)), (self.nv, 1)).T

        # Get Normal PDF's evaluated with sampling Zv and Zu
        g1 = norm.pdf(Zv)
        g2 = norm.pdf(Zu)
        G1 = numpy.tile(g1, (self.number_of_modes, 1))
        G2 = numpy.tile(g2, (self.number_of_modes, 1))

        cV = numpy.conj(V)
        cU = numpy.conj(U)

        intcVdZ = trapz(cV, Zv, axis=1)[:, newaxis]
        intG1VdZ = trapz(G1 * V, Zv, axis=1)[newaxis, :]
        intcUdZ = trapz(cU, Zu, axis=1)[:, newaxis]
        # import pdb; pdb.set_trace()
        # Calculate coefficients
        self.Aik = numpy.dot(intcVdZ, intG1VdZ).T
        self.Bik = numpy.dot(intcVdZ, trapz(G2 * U, Zu, axis=1)[newaxis, :])
        self.Cik = numpy.dot(intcUdZ, intG1VdZ).T

        self.e_i = trapz(cV * V ** 3, Zv, axis=1)[newaxis, :]
        self.f_i = trapz(cU * U ** 3, Zu, axis=1)[newaxis, :]

        self.IE_i = trapz(Zv * cV, Zv, axis=1)[newaxis, :]
        self.II_i = trapz(Zu * cU, Zu, axis=1)[newaxis, :]

        self.m_i = (self.a * intcVdZ).T
        self.n_i = (self.a * intcUdZ).T
        # import pdb; pdb.set_trace()

    # DRAGONS BE HERE
    device_info = model_device_info(
        pars=[
            # given parameters
            'tau', 'a', 'b', 'K11', 'K12', 'K21', 'sigma', 'mu',

            # derived parameters
            'Aik', 'Bik', 'Cik', 'e_i', 'f_i', 'IE_i', 'II_i', 'm_i', 'n_i'
        ],

        kernel="""
        // read given parameters

        float tau   = P(0)
            , a     = P(1)
            , b     = P(2)
            , K11   = P(3)
            , K12   = P(4)
            , K21   = P(5)
            , sigma = P(6)
            , mu    = P(7)

        // modal derived par macros
#define A(i,k) P((8 + 0*9 + 3*(i) + (k)))
#define B(i,k) P((8 + 1*9 + 3*(i) + (k)))
#define C(i,k) P((8 + 2*9 + 3*(i) + (k)))

#define E(i)   P((8 + 3*9 + 3*0 + (i)))
#define F(i)   P((8 + 3*9 + 3*1 + (i)))
#define IE(i)  P((8 + 3*9 + 3*2 + (i)))
#define II(i)  P((8 + 3*9 + 3*3 + (i)))
#define M(i)   P((8 + 3*9 + 3*4 + (i)))
#define N(i)   P((8 + 3*9 + 3*5 + (i)))

        // state variables macros
#define XI(i) X((0*n_mode + (i)))
#define ETA(i) X((1*n_mode + (i)))
#define ALPHA(i) X((2*n_mode + (i)))
#define BETA(i) X((3*n_mode + (i)))

        // aux variables

            , c_0 = I(0)
            , c_1 = I(1) /* --->>>>>>> */ ; /* <<<-------- extremely important semicolon */

        // nothing else but the dot product of the modal interaction coefficients with the instantanoneous state
#define XI_dot_A(k) (XI(1)*A(1, (k)) + XI(2)*A(2, (k)) + XI(3)*A(3, (k)))
#define XI_dot_C(k) (XI(1)*C(1, (k)) + XI(2)*C(2, (k)) + XI(3)*C(3, (k)))
#define ALPHA_dot_B(k) (ALPHA(1)*B(1, (k)) + ALPHA(2)*B(2, (k)) + ALPHA(3)*B(3, (k)))

        // derivatives
        for (int i=0; i<n_mode; i++)
        {
            DX(n_mode*0 + i) = (tau * (XI(i) - E(i)*XI(i)*XI(i)*XI(i)/3.0 - ETA(i)) + \
                                K11 * (XI_dot_A(i) - XI(i)) - \
                                K12 * (ALPHA_dot_B(i) - XI(i)) + \
                                tau * (IE(i) + c_0));

            DX(n_mode*1 + i) = (XI(i) - b*ETA(i) + M(i)) / tau;

            DX(n_mode*2 + i) = (tau * (ALPHA(i) - F(i)*ALPHA(i)*ALPHA(i)*ALPHA(i)/3.0 - BETA(i)) + \
                                K21 * (XI_dot_C(i) - ALPHA(i)) + \
                                tau * (II(i) + c_1));

            DX(n_mode*3 + i) = (ALPHA(i) - b*BETA(i) + N(i)) / tau;
        }

        // clean up
#undef A
#undef B
#undef C
#undef E
#undef F
#undef IE
#undef II
#undef M
#undef N
#undef XI
#undef ETA
#undef ALPHA
#undef BETA
#undef XI_dot_A
#undef XI_dot_C
#undef ALPHA_dot_B
        """
    )


class ReducedSetHindmarshRose(Model):
    r"""
    .. [SJ_2008] Stefanescu and Jirsa, PLoS Computational Biology, *A Low
        Dimensional Description of Globally Coupled Heterogeneous Neural
        Networks of Excitatory and Inhibitory*  4, 11, 26--36, 2008.

    The models (:math:`\xi`, :math:`\eta`) phase-plane, including a
    representation of the vector field as well as its nullclines, using default
    parameters, can be seen below:

        .. _phase-plane-rHR_0:
        .. figure :: img/ReducedSetHindmarshRose_01_mode_0_pplane.svg
            :alt: Reduced set of FitzHughNagumo phase plane (xi, eta), 1st mode.

            The (:math:`\xi`, :math:`\eta`) phase-plane for the first mode of
            a reduced set of Hindmarsh-Rose oscillators.

        .. _phase-plane-rHR_1:
        .. figure :: img/ReducedSetHindmarshRose_01_mode_1_pplane.svg
            :alt: Reduced set of FitzHughNagumo phase plane (xi, eta), 2nd mode.

            The (:math:`\xi`, :math:`\eta`) phase-plane for the second mode of
            a reduced set of Hindmarsh-Rose oscillators.

        .. _phase-plane-rHR_2:
        .. figure :: img/ReducedSetHindmarshRose_01_mode_2_pplane.svg
            :alt: Reduced set of FitzHughNagumo phase plane (xi, eta), 3rd mode.

            The (:math:`\xi`, :math:`\eta`) phase-plane for the third mode of
            a reduced set of Hindmarsh-Rose oscillators.

    .. automethod:: ReducedSetHindmarshRose.__init__

    The dynamic equations were orginally taken from [SJ_2008]_.

    The equations of the population model for i-th mode at node q are:

    .. math::
                \dot{\xi}_i     &=  \eta_i-a_i\xi_i^3 + b_i\xi_i^2- \tau_i
                                 + K_{11} \left[\sum_{k=1}^{o} A_{ik} \xi_k - \xi_i \right]
                                 - K_{12} \left[\sum_{k=1}^{o} B_{ik} \alpha_k - \xi_i\right] + IE_i                \\
                                &\, + \left[\sum_{k=1}^{o} \mathbf{\Gamma}(\xi_{kq}, \xi_{kr}, u_{qr})\right]
                                 + \left[\sum_{k=1}^{o} W_{\zeta}\cdot\xi_{kr} \right],                     \\
                                &                                                                         \\
                \dot{\eta}_i    &=  c_i-d_i\xi_i^2 -\tau_i,                                                         \\
                %
                \dot{\tau}_i    &=  rs\xi_i - r\tau_i -m_i,                                                         \\
                %
                \dot{\alpha}_i  &=  \beta_i - e_i \alpha_i^3 + f_i \alpha_i^2 - \gamma_i
                                 + K_{21} \left[\sum_{k=1}^{o} C_{ik} \xi_k - \alpha_i \right] + II_i               \\
                                &\, +\left[\sum_{k=1}^{o}\mathbf{\Gamma}(\xi_{kq}, \xi_{kr}, u_{qr})\right]
                                 + \left[\sum_{k=1}^{o}W_{\zeta}\cdot\xi_{kr}\right],                    \\
                                &                                                                         \\
                \dot{\beta}_i   &= h_i - p_i \alpha_i^2 - \beta_i,                                                   \\
                \dot{\gamma}_i  &= rs \alpha_i - r \gamma_i - n_i,

    .. automethod:: ReducedSetHindmarshRose.update_derived_parameters

    #NOTE: In the Article this modelis called StefanescuJirsa3D

    """
    _ui_name = "Stefanescu-Jirsa 3D"
    ui_configurable_parameters = ['r', 'a', 'b', 'c', 'd', 's', 'xo', 'K11',
                                  'K12', 'K21', 'sigma', 'mu']

    # Define traited attributes for this model, these represent possible kwargs.
    r = arrays.FloatArray(
        label=":math:`r`",
        default=numpy.array([0.006]),
        range=basic.Range(lo=0.0, hi=0.1, step=0.0005),
        doc="""Adaptation parameter""",
        order=1)

    a = arrays.FloatArray(
        label=":math:`a`",
        default=numpy.array([1.0]),
        range=basic.Range(lo=0.0, hi=1.0, step=0.01),
        doc="""Dimensionless parameter as in the Hindmarsh-Rose model""",
        order=2)

    b = arrays.FloatArray(
        label=":math:`b`",
        default=numpy.array([3.0]),
        range=basic.Range(lo=0.0, hi=3.0, step=0.01),
        doc="""Dimensionless parameter as in the Hindmarsh-Rose model""",
        order=3)

    c = arrays.FloatArray(
        label=":math:`c`",
        default=numpy.array([1.0]),
        range=basic.Range(lo=0.0, hi=1.0, step=0.01),
        doc="""Dimensionless parameter as in the Hindmarsh-Rose model""",
        order=4)

    d = arrays.FloatArray(
        label=":math:`d`",
        default=numpy.array([5.0]),
        range=basic.Range(lo=2.5, hi=7.5, step=0.01),
        doc="""Dimensionless parameter as in the Hindmarsh-Rose model""",
        order=5)

    s = arrays.FloatArray(
        label=":math:`s`",
        default=numpy.array([4.0]),
        range=basic.Range(lo=2.0, hi=6.0, step=0.01),
        doc="""Adaptation paramters, governs feedback""",
        order=6)

    xo = arrays.FloatArray(
        label=":math:`x_{o}`",
        default=numpy.array([-1.6]),
        range=basic.Range(lo=-2.4, hi=-0.8, step=0.01),
        doc="""Leftmost equilibrium point of x""",
        order=7)

    K11 = arrays.FloatArray(
        label=":math:`K_{11}`",
        default=numpy.array([0.5]),
        range=basic.Range(lo=0.0, hi=1.0, step=0.01),
        doc="""Internal coupling, excitatory to excitatory""",
        order=8)

    K12 = arrays.FloatArray(
        label=":math:`K_{12}`",
        default=numpy.array([0.1]),
        range=basic.Range(lo=0.0, hi=1.0, step=0.01),
        doc="""Internal coupling, excitatory to inhibitory""",
        order=9)

    K21 = arrays.FloatArray(
        label=":math:`K_{21}`",
        default=numpy.array([0.15]),
        range=basic.Range(lo=0.0, hi=1.0, step=0.01),
        doc="""Internal coupling, inhibitory to excitatory""",
        order=10)

    sigma = arrays.FloatArray(
        label=r":math:`\sigma`",
        default=numpy.array([0.3]),
        range=basic.Range(lo=0.0, hi=1.0, step=0.01),
        doc="""Standard deviation of Gaussian distribution""",
        order=11)

    mu = arrays.FloatArray(
        label=r":math:`\mu`",
        default=numpy.array([3.3]),
        range=basic.Range(lo=1.1, hi=3.3, step=0.01),
        doc="""Mean of Gaussian distribution""",
        order=12)

    # Used for phase-plane axis ranges and to bound random initial() conditions.
    state_variable_range = basic.Dict(
        label="State Variable ranges [lo, hi]",
        default={"xi": numpy.array([-4.0, 4.0]),
                 "eta": numpy.array([-25.0, 20.0]),
                 "tau": numpy.array([2.0, 10.0]),
                 "alpha": numpy.array([-4.0, 4.0]),
                 "beta": numpy.array([-20.0, 20.0]),
                 "gamma": numpy.array([2.0, 10.0])},
        doc="""The values for each state-variable should be set to encompass
        the expected dynamic range of that state-variable for the current
        parameters, it is used as a mechanism for bounding random inital
        conditions when the simulation isn't started from an explicit history,
        it is also provides the default range of phase-plane plots.""",
        order=13)

    variables_of_interest = basic.Enumerate(
        label="Variables watched by Monitors",
        options=["xi", "eta", "tau", "alpha", "beta", "gamma"],
        default=["xi", "eta", "tau"],
        select_multiple=True,
        doc=r"""This represents the default state-variables of this Model to be
                monitored. It can be overridden for each Monitor if desired. The
                corresponding state-variable indices for this model are :math:`\xi = 0`,
                :math:`\eta = 1`, :math:`\tau = 2`, :math:`\alpha = 3`,
                :math:`\beta = 4`, and :math:`\gamma = 5`""",
        order=14)

    #    variables_of_interest = arrays.IntegerArray(
    #        label = "Variables watched by Monitors",
    #        range = basic.Range(lo = 0.0, hi = 6.0, step = 1.0),
    #        default = numpy.array([0, 3], dtype=numpy.int32),
    #        doc = r"""This represents the default state-variables of this Model to be
    #        monitored. It can be overridden for each Monitor if desired. The
    #        corresponding state-variable indices for this model are :math:`\xi = 0`,
    #        :math:`\eta = 1`, :math:`\tau = 2`, :math:`\alpha = 3`,
    #        :math:`\beta = 4`, and :math:`\gamma = 5`""",
    #        order = 14)

    #    number_of_modes = Integer(
    #        order = -1, #-1 => don't show me as a configurable option in the UI...
    #        label = "Number of modes",
    #        default = 3,
    #        doc = """Number of modes""")
    #
    #    nu = Integer(
    #        order = -1, #-1 => don't show me as a configurable option in the UI...
    #        label = "nu",
    #        default = 1500,
    #        range = basic.Range(lo = 500, hi = 10000, step = 500),
    #        doc = """Discretisation of Inhibitory distribution""")
    #
    #    nv = Integer(
    #        order = -1, #-1 => don't show me as a configurable option in the UI...
    #        label = "nv",
    #        default = 1500,
    #        range = basic.Range(lo = 500, hi = 10000, step = 500),
    #        doc = """Discretisation of Excitatory distribution""")

    #    coupling_variables = arrays.IntegerArray(
    #        label = "Variables to couple activity through",
    #        default = numpy.array([0, 3], dtype=numpy.int32))

    #    nsig = arrays.FloatArray(label = "Noise dispersion",
    #                       default = numpy.array([0.0]))

    def __init__(self, **kwargs):
        """
        Initialise parameters for a reduced representation of a set of
        Hindmarsh Rose oscillators, [SJ_2008]_.

        """
        super(ReducedSetHindmarshRose, self).__init__(**kwargs)
        # self._state_variables = ["xi", "eta", "tau", "alpha", "beta", "gamma"]
        self._nvar = 6
        self.cvar  = numpy.array([0, 3], dtype=numpy.int32)

        #self.lcvar = 0
        self.lcvar  = numpy.array([0], dtype=numpy.int32)

        # TODO: Hack fix, these cause issues with mapping spatialised parameters
        #      at the region level to the surface for surface sims.
        #      Setting per region parameters with a surface simulation will break this model.
        # NOTE: Existing modes definition (from the paper) is not properly
        #      normalised, so number_of_modes can't really be changed
        #      meaningfully anyway adnd nu and nv just need to be "large enough"
        #      so chaning them is only really an optimisation thing...
        self.number_of_modes = 3
        self.nu = 1500
        self.nv = 1500

        # derived parameters
        self.A_ik = None
        self.B_ik = None
        self.C_ik = None
        self.a_i = None
        self.b_i = None
        self.c_i = None
        self.d_i = None
        self.e_i = None
        self.f_i = None
        self.h_i = None
        self.p_i = None
        self.IE_i = None
        self.II_i = None
        self.m_i = None
        self.n_i = None

    def configure(self):
        """  """
        super(ReducedSetHindmarshRose, self).configure()

        if numpy.mod(self.nv, self.number_of_modes):
            error_msg = "nv must be divisible by the number_of_modes: %s"
            LOG.error(error_msg % repr(self))

        if numpy.mod(self.nu, self.number_of_modes):
            error_msg = "nu must be divisible by the number_of_modes: %s"
            LOG.error(error_msg % repr(self))

        self.update_derived_parameters()

    def dfun(self, state_variables, coupling, local_coupling=numpy.zeros(3)):
        r"""
        The equations of the population model for i-th mode at node q are:

        .. math::
                \dot{\xi}_i     &=  \eta_i-a_i\xi_i^3 + b_i\xi_i^2- \tau_i
                                 + K_{11} \left[\sum_{k=1}^{o} A_{ik} \xi_k - \xi_i \right]
                                 - K_{12} \left[\sum_{k=1}^{o} B_{ik} \alpha_k - \xi_i\right] + IE_i                \\
                                &\, + \left[\sum_{k=1}^{o} \mathbf{\Gamma}(\xi_{kq}, \xi_{kr}, u_{qr})\right]
                                 + \left[\sum_{k=1}^{o} W_{\zeta}\cdot\xi_{kr} \right],                     \\
                                &                                                                         \\
                \dot{\eta}_i    &=  c_i-d_i\xi_i^2 -\tau_i,                                                         \\
                %
                \dot{\tau}_i    &=  rs\xi_i - r\tau_i -m_i,                                                         \\
                %
                \dot{\alpha}_i  &=  \beta_i - e_i \alpha_i^3 + f_i \alpha_i^2 - \gamma_i
                                 + K_{21} \left[\sum_{k=1}^{o} C_{ik} \xi_k - \alpha_i \right] + II_i               \\
                                &\, +\left[\sum_{k=1}^{o}\mathbf{\Gamma}(\xi_{kq}, \xi_{kr}, u_{qr})\right]
                                 + \left[\sum_{k=1}^{o}W_{\zeta}\cdot\xi_{kr}\right],                    \\
                                &                                                                         \\
                \dot{\beta}_i   &= h_i - p_i \alpha_i^2 - \beta_i,                                                   \\
                \dot{\gamma}_i  &= rs \alpha_i - r \gamma_i - n_i,

        """

        xi = state_variables[0, :]
        eta = state_variables[1, :]
        tau = state_variables[2, :]
        alpha = state_variables[3, :]
        beta = state_variables[4, :]
        gamma = state_variables[5, :]
        derivative = numpy.empty_like(state_variables)

        c_0 = coupling[0, :].sum(axis=1)[:, numpy.newaxis]
        # c_1 = coupling[1, :]
        lc = local_coupling[0,:]

        derivative[0] = (eta - self.a_i * xi ** 3 + self.b_i * xi ** 2 - tau +
               self.K11 * (numpy.dot(xi, self.A_ik) - xi) -
               self.K12 * (numpy.dot(alpha, self.B_ik) - xi) +
               self.IE_i + c_0 + lc)

        derivative[1] = self.c_i - self.d_i * xi ** 2 - eta

        derivative[2] = self.r * self.s * xi - self.r * tau - self.m_i

        derivative[3] = (beta - self.e_i * alpha ** 3 + self.f_i * alpha ** 2 - gamma +
                  self.K21 * (numpy.dot(xi, self.C_ik) - alpha) +
                  self.II_i + c_0 + lc)

        derivative[4] = self.h_i - self.p_i * alpha ** 2 - beta

        derivative[5] = self.r * self.s * alpha - self.r * gamma - self.n_i

        return derivative


    def update_derived_parameters(self):
        """
        Calculate coefficients for the neural field model based on a Reduced set
        of Hindmarsh-Rose oscillators. Specifically, this method implements
        equations for calculating coefficients found in the supplemental
        material of [SJ_2008]_.

        Include equations here...

        """

        newaxis = numpy.newaxis
        trapz = scipy_integrate_trapz

        stepu = 1.0 / (self.nu + 2 - 1)
        stepv = 1.0 / (self.nv + 2 - 1)

        norm = scipy_stats_norm(loc=self.mu, scale=self.sigma)

        Iu = norm.ppf(numpy.arange(stepu, 1.0, stepu))
        Iv = norm.ppf(numpy.arange(stepv, 1.0, stepv))

        # Define the modes
        V = numpy.zeros((self.number_of_modes, self.nv))
        U = numpy.zeros((self.number_of_modes, self.nu))

        nv_per_mode = self.nv / self.number_of_modes
        nu_per_mode = self.nu / self.number_of_modes

        for i in range(self.number_of_modes):
            V[i, i * nv_per_mode:(i + 1) * nv_per_mode] = numpy.ones(nv_per_mode)
            U[i, i * nu_per_mode:(i + 1) * nu_per_mode] = numpy.ones(nu_per_mode)

        # Normalise the modes
        V = V / numpy.tile(numpy.sqrt(trapz(V * V, Iv, axis=1)), (self.nv, 1)).T
        U = U / numpy.tile(numpy.sqrt(trapz(U * U, Iu, axis=1)), (self.nu, 1)).T

        # Get Normal PDF's evaluated with sampling Zv and Zu
        g1 = norm.pdf(Iv)
        g2 = norm.pdf(Iu)
        G1 = numpy.tile(g1, (self.number_of_modes, 1))
        G2 = numpy.tile(g2, (self.number_of_modes, 1))

        cV = numpy.conj(V)
        cU = numpy.conj(U)

        #import pdb; pdb.set_trace()
        intcVdI = trapz(cV, Iv, axis=1)[:, newaxis]
        intG1VdI = trapz(G1 * V, Iv, axis=1)[newaxis, :]
        intcUdI = trapz(cU, Iu, axis=1)[:, newaxis]

        #Calculate coefficients
        self.A_ik = numpy.dot(intcVdI, intG1VdI).T
        self.B_ik = numpy.dot(intcVdI, trapz(G2 * U, Iu, axis=1)[newaxis, :])
        self.C_ik = numpy.dot(intcUdI, intG1VdI).T

        self.a_i = self.a * trapz(cV * V ** 3, Iv, axis=1)[newaxis, :]
        self.e_i = self.a * trapz(cU * U ** 3, Iu, axis=1)[newaxis, :]
        self.b_i = self.b * trapz(cV * V ** 2, Iv, axis=1)[newaxis, :]
        self.f_i = self.b * trapz(cU * U ** 2, Iu, axis=1)[newaxis, :]
        self.c_i = (self.c * intcVdI).T
        self.h_i = (self.c * intcUdI).T

        self.IE_i = trapz(Iv * cV, Iv, axis=1)[newaxis, :]
        self.II_i = trapz(Iu * cU, Iu, axis=1)[newaxis, :]

        self.d_i = (self.d * intcVdI).T
        self.p_i = (self.d * intcUdI).T

        self.m_i = (self.r * self.s * self.xo * intcVdI).T
        self.n_i = (self.r * self.s * self.xo * intcUdI).T

    # DRAGONS BE HERE
    device_info = model_device_info(
        pars=[
            # given parameters
            'r', 'a', 'b', 'c', 'd', 's', 'xo', 'K11', 'K12', 'K21', 'sigma', 'mu',
            # derived parameters
            'A_ik', 'B_ik', 'C_ik', 'a_i', 'b_i', 'c_i', 'd_i', 'e_i',
            'f_i', 'h_i', 'p_i', 'IE_i', 'II_i', 'm_i', 'n_i'],


        kernel="""
        // read given parameters

        float r     = P(0)
            , a     = P(1)
            , b     = P(2)
            , c     = P(3)
            , d     = P(4)
            , s     = P(5)
            , xo    = P(6)
            , K11   = P(7)
            , K12   = P(8)
            , K21   = P(9)
            , sigma = P(10)
            , mu    = P(11)

        // modal derived par macros (mX is X_ik, vX is x_i (sorry))
#define mA(i, k) P((12 + 0*9 + 3*(i) + (k)))
#define mB(i, k) P((12 + 1*9 + 3*(i) + (k)))
#define mC(i, k) P((12 + 2*9 + 3*(i) + (k)))

#define vA(i)    P((12 + 3*9 + 3*0 + (i)))
#define vB(i)    P((12 + 3*9 + 3*1 + (i)))
#define vC(i)    P((12 + 3*9 + 3*2 + (i)))
#define vD(i)    P((12 + 3*9 + 3*3 + (i)))
#define vE(i)    P((12 + 3*9 + 3*4 + (i)))
#define vF(i)    P((12 + 3*9 + 3*5 + (i)))
#define vH(i)    P((12 + 3*9 + 3*6 + (i)))
#define vP(i)    P((12 + 3*9 + 3*7 + (i)))
#define vIE(i)   P((12 + 3*9 + 3*8 + (i)))
#define vII(i)   P((12 + 3*9 + 3*9 + (i)))
#define vM(i)    P((12 + 3*9 + 3*10 + (i)))
#define vN(i)    P((12 + 3*9 + 3*11 + (i)))

        // state variable macros
#define XI(i)    X((0*n_mode + (i)))
#define ETA(i)   X((1*n_mode + (i)))
#define TAU(i)   X((2*n_mode + (i)))
#define ALPHA(i) X((3*n_mode + (i)))
#define BETA(i)  X((4*n_mode + (i)))
#define GAMMA(i) X((5*n_mode + (i)))

        // aux variables
            , c_0 = I(0)
            , c_1 = I(1)       /* the semicolon --> */  ;  /* don't forget it */

        // modal interactions
#define XI_dot_A(k) (XI(1)*mA(1, (k)) + XI(2)*mA(2, (k)) + XI(3)*mA(3, (k)))
#define XI_dot_C(k) (XI(1)*mC(1, (k)) + XI(2)*mC(2, (k)) + XI(3)*mC(3, (k)))
#define ALPHA_dot_B(k) (ALPHA(1)*mB(1, (k)) + ALPHA(2)*mB(2, (k)) + ALPHA(3)*mB(3, (k)))

        // derivatives
        for (int i=0; i<n_mode; i++)
        {
/* xi */    DX(n_mode*0 + i) = (ETA(i) - vA(i)*XI(i)*XI(i)*XI(i) + vB(i)*XI(i)*XI(i) - TAU(i) + \
                               K11 * (XI_dot_A(i) - XI(i)) - \
                               K12 * (ALPHA_dot_B(i) - XI(i)) + \
                               vIE(i) + c_0);

/* eta */   DX(n_mode*1 + i) = vC(i) - vD(i)*XI(i)*XI(i) - ETA(i);

/* tau */   DX(n_mode*2 + i) = r*s*XI(i) - r*TAU(i) - vM(i);

/* alpha */ DX(n_mode*3 + i) = (BETA(i) - vE(i)*ALPHA(i)*ALPHA(i)*ALPHA(i) + vF(i)*ALPHA(i)*ALPHA(i) - GAMMA(i) +\
                                K21 * (XI_dot_C(i) - ALPHA(i)) + \
                                vII(i) + c_1);

/* beta */  DX(n_mode*4 + i) = vH(i) - vP(i)*ALPHA(i)*ALPHA(i) - BETA(i);

/* gamma */ DX(n_mode*5 + i) = r*s*ALPHA(i) - r*GAMMA(i) - vN(i);
        }

#undef mA
#undef mB
#undef mC

#undef vA
#undef vB
#undef vC
#undef vD
#undef vE
#undef vF
#undef vH
#undef vP
#undef vIE
#undef vII
#undef vM
#undef vN

#undef XI
#undef ETA
#undef TAU
#undef ALPHA
#undef BETA
#undef GAMMA

#undef XI_dot_A
#undef XI_dot_C
#undef ALPHA_dot_B

"""
    )



class JansenRit(Model):
    r"""
    The Jansen and Rit is a biologically inspired mathematical framework
    originally conceived to simulate the spontaneous electrical activity of
    neuronal assemblies, with a particular focus on alpha activity, for instance,
    as measured by EEG. Later on, it was discovered that in addition to alpha
    activity, this model was also able to simulate evoked potentials.

    .. [JR_1995]  Jansen, B., H. and Rit V., G., *Electroencephalogram and
        visual evoked potential generation in a mathematical model of
        coupled cortical columns*, Biological Cybernetics (73) 357:366, 1995.

    .. [J_1993] Jansen, B., Zouridakis, G. and Brandt, M., *A
        neurophysiologically-based mathematical model of flash visual evoked
        potentials*

    .. figure :: img/JansenRit_45_mode_0_pplane.svg
        :alt: Jansen and Rit phase plane (y4, y5)

        The (:math:`y_4`, :math:`y_5`) phase-plane for the Jansen and Rit model.

    .. automethod:: JansenRit.__init__

    The dynamic equations were taken from [JR_1995]_

    .. math::
        \dot{y_0} &= y_3 \\
        \dot{y_3} &= A a\,S[y_1 - y_2] - 2a\,y_3 - 2a^2\, y_0 \\
        \dot{y_1} &= y_4\\
        \dot{y_4} &= A a \,[p(t) + \alpha_2 J + S[\alpha_1 J\,y_0]+ c_0]
                    -2a\,y - a^2\,y_1 \\
        \dot{y_2} &= y_5 \\
        \dot{y_5} &= B b (\alpha_4 J\, S[\alpha_3 J \,y_0]) - 2 b\, y_5
                    - b^2\,y_2 \\
        S[v] &= \frac{2\, \nu_{max}}{1 + \exp^{r(v_0 - v)}}

    """

    _ui_name = "Jansen-Rit"
    ui_configurable_parameters = ['A', 'B', 'a', 'b', 'v0', 'nu_max', 'r', 'J',
                                  'a_1', 'a_2', 'a_3', 'a_4', 'p_min', 'p_max',
                                  'mu']

    #Define traited attributes for this model, these represent possible kwargs.
    A = arrays.FloatArray(
        label=":math:`A`",
        default=numpy.array([3.25]),
        range=basic.Range(lo=2.6, hi=9.75, step=0.05),
        doc="""Maximum amplitude of EPSP [mV]. Also called average synaptic gain.""",
        order=1)

    B = arrays.FloatArray(
        label=":math:`B`",
        default=numpy.array([22.0]),
        range=basic.Range(lo=17.6, hi=110.0, step=0.2),
        doc="""Maximum amplitude of IPSP [mV]. Also called average synaptic gain.""",
        order=2)

    a = arrays.FloatArray(
        label=":math:`a`",
        default=numpy.array([0.1]),
        range=basic.Range(lo=0.05, hi=0.15, step=0.01),
        doc="""Reciprocal of the time constant of passive membrane and all
        other spatially distributed delays in the dendritic network [ms^-1].
        Also called average synaptic time constant.""",
        order=3)

    b = arrays.FloatArray(
        label=":math:`b`",
        default=numpy.array([0.05]),
        range=basic.Range(lo=0.025, hi=0.075, step=0.005),
        doc="""Reciprocal of the time constant of passive membrane and all
        other spatially distributed delays in the dendritic network [ms^-1].
        Also called average synaptic time constant.""",
        order=4)

    v0 = arrays.FloatArray(
        label=":math:`v_0`",
        default=numpy.array([5.52]),
        range=basic.Range(lo=3.12, hi=6.0, step=0.02),
        doc="""Firing threshold (PSP) for which a 50% firing rate is achieved.
        In other words, it is the value of the average membrane potential
        corresponding to the inflection point of the sigmoid [mV].""",
        order=5)

    nu_max = arrays.FloatArray(
        label=r":math:`\nu_{max}`",
        default=numpy.array([0.0025]),
        range=basic.Range(lo=0.00125, hi=0.00375, step=0.00001),
        doc="""Determines the maximum firing rate of the neural population
        [s^-1].""",
        order=6)

    r = arrays.FloatArray(
        label=":math:`r`",
        default=numpy.array([0.56]),
        range=basic.Range(lo=0.28, hi=0.84, step=0.01),
        doc="""Steepness of the sigmoidal transformation [mV^-1].""",
        order=7)

    J = arrays.FloatArray(
        label=":math:`J`",
        default=numpy.array([135.0]),
        range=basic.Range(lo=65.0, hi=1350.0, step=1.),
        doc="""Average number of synapses between populations.""",
        order=8)

    a_1 = arrays.FloatArray(
        label=r":math:`\alpha_1`",
        default=numpy.array([1.0]),
        range=basic.Range(lo=0.5, hi=1.5, step=0.1),
        doc="""Average probability of synaptic contacts in the feedback
        excitatory loop.""",
        order=9)

    a_2 = arrays.FloatArray(
        label=r":math:`\alpha_2`",
        default=numpy.array([0.8]),
        range=basic.Range(lo=0.4, hi=1.2, step=0.1),
        doc="""Average probability of synaptic contacts in the feedback
        excitatory loop.""",
        order=10)

    a_3 = arrays.FloatArray(
        label=r":math:`\alpha_3`",
        default=numpy.array([0.25]),
        range=basic.Range(lo=0.125, hi=0.375, step=0.005),
        doc="""Average probability of synaptic contacts in the feedback
        excitatory loop.""",
        order=11)

    a_4 = arrays.FloatArray(
        label=r":math:`\alpha_4`",
        default=numpy.array([0.25]),
        range=basic.Range(lo=0.125, hi=0.375, step=0.005),
        doc="""Average probability of synaptic contacts in the slow feedback
        inhibitory loop.""",
        order=12)

    p_min = arrays.FloatArray(
        label=":math:`p_{min}`",
        default=numpy.array([0.12]),
        range=basic.Range(lo=0.0, hi=0.12, step=0.01),
        doc="""Minimum input firing rate.""",
        order=13)

    p_max = arrays.FloatArray(
        label=":math:`p_{max}`",
        default=numpy.array([0.32]),
        range=basic.Range(lo=0.0, hi=0.32, step=0.01),
        doc="""Maximum input firing rate.""",
        order=14)

    mu = arrays.FloatArray(
        label=r":math:`\mu_{max}`",
        default=numpy.array([0.22]),
        range=basic.Range(lo=0.0, hi=0.22, step=0.01),
        doc="""Mean input firing rate""",
        order=15)

    #Used for phase-plane axis ranges and to bound random initial() conditions.
    state_variable_range = basic.Dict(
        label="State Variable ranges [lo, hi]",
        default={"y0": numpy.array([-1.0, 1.0]),
                 "y1": numpy.array([-500.0, 500.0]),
                 "y2": numpy.array([-50.0, 50.0]),
                 "y3": numpy.array([-6.0, 6.0]),
                 "y4": numpy.array([-20.0, 20.0]),
                 "y5": numpy.array([-500.0, 500.0])},
        doc="""The values for each state-variable should be set to encompass
        the expected dynamic range of that state-variable for the current
        parameters, it is used as a mechanism for bounding random inital
        conditions when the simulation isn't started from an explicit history,
        it is also provides the default range of phase-plane plots.""",
        order=16)

    variables_of_interest = basic.Enumerate(
        label="Variables watched by Monitors",
        options=["y0", "y1", "y2", "y3", "y4", "y5"],
        default=["y0", "y1", "y2", "y3"],
        select_multiple=True,
        doc="""This represents the default state-variables of this Model to be
                                    monitored. It can be overridden for each Monitor if desired. The
                                    corresponding state-variable indices for this model are :math:`y0 = 0`,
                                    :math:`y1 = 1`, :math:`y2 = 2`, :math:`y3 = 3`, :math:`y4 = 4`, and
                                    :math:`y5 = 5`""",
        order=17)

    #    variables_of_interest = arrays.IntegerArray(
    #        label = "Variables watched by Monitors",
    #        range = basic.Range(lo = 0.0, hi = 6.0, step = 1.0),
    #        default = numpy.array([0, 3], dtype=numpy.int32),
    #        doc = """This represents the default state-variables of this Model to be
    #        monitored. It can be overridden for each Monitor if desired. The
    #        corresponding state-variable indices for this model are :math:`y0 = 0`,
    #        :math:`y1 = 1`, :math:`y2 = 2`, :math:`y3 = 3`, :math:`y4 = 4`, and
    #        :math:`y5 = 5`""",
    #        order = 17)


    def __init__(self, **kwargs):
        """
        Initialise parameters for the Jansen Rit column, [JR_1995]_.

        """
        LOG.info("%s: initing..." % str(self))
        super(JansenRit, self).__init__(**kwargs)

        #self._state_variables = ["y0", "y1", "y2", "y3", "y4", "y5"]
        self._nvar = 6

        self.cvar = numpy.array([1, 2], dtype=numpy.int32)

        #TODO: adding an update_derived_parameters method to remove some of the
        #      redundant parameter multiplication in dfun should gain about 7%
        #      maybe not worth it... The three exp() kill us at ~90 times *
        #self.nu_max2 = None #2.0 * self.nu_max
        #self.Aa = None # self.A * self.a
        #self.Bb = None # self.B * self.b
        #self.aa = None # self.a**2
        #self.a2 = None # 2.0 * self.a
        #self.b2 = None # 2.0 * self.b
        #self.a_1J = None # self.a_1 * self.J
        #self.a_2J = None # self.a_2 * self.J
        #self.a_3J = None # self.a_3 * self.J
        #self.a_4J = None # self.a_4 * self.J

        LOG.debug('%s: inited.' % repr(self))


    def dfun(self, state_variables, coupling, local_coupling=numpy.zeros(3)):
        r"""
        The dynamic equations were taken from [JR_1995]_

        .. math::
            \dot{y_0} &= y_3 \\
            \dot{y_3} &= A a\,S[y_1 - y_2] - 2a\,y_3 - 2a^2\, y_0 \\
            \dot{y_1} &= y_4\\
            \dot{y_4} &= A a \,[p(t) + \alpha_2 J + S[\alpha_1 J\,y_0]+ c_0]
                        -2a\,y - a^2\,y_1 \\
            \dot{y_2} &= y_5 \\
            \dot{y_5} &= B b (\alpha_4 J\, S[\alpha_3 J \,y_0]) - 2 b\, y_5
                        - b^2\,y_2 \\
            S[v] &= \frac{2\, \nu_{max}}{1 + \exp^{r(v_0 - v)}}


        :math:`p(t)` can be any arbitrary function, including white noise or
        random numbers taken from a uniform distribution, representing a pulse
        density with an amplitude varying between 120 and 320

        For Evoked Potentials, a transient component of the input,
        representing the impulse density attribuable to a brief visual input is
        applied. Time should be in seconds.

        .. math::
            p(t) = q\,(\frac{t}{w})^n \, \exp{-\frac{t}{w}} \\
            q = 0.5 \\
            n = 7 \\
            w = 0.005 [s]


        """
        #NOTE: We could speed up this model by making the number below smaller,
        #      because the exp() dominate runtime, though we'd need to validate
        #      the trade-off in numerical accuracy...
        magic_exp_number = 709

        y0 = state_variables[0, :]
        y1 = state_variables[1, :]
        y2 = state_variables[2, :]
        y3 = state_variables[3, :]
        y4 = state_variables[4, :]
        y5 = state_variables[5, :]
        derivative = numpy.empty_like(state_variables)
        # NOTE: This is assumed to be \sum_j u_kj * S[y_{1_j} - y_{2_j}]

        lrc = coupling[0, :]
        lc = local_coupling[0,:]

        #TODO: change this once the local coupling is functional again
        short_range_coupling =  lc * (y1 -  y2)


        # NOTE: for local couplings
        # 0: pyramidal cells
        # 1: excitatory interneurons
        # 2: inhibitory interneurons
        # 0 -> 1,
        # 0 -> 2,
        # 1 -> 0,
        # 2 -> 0,

        #p_min = self.p_min
        #p_max = self.p_max
        #p = p_min + (p_max - p_min) * numpy.random.uniform()

        #NOTE: We were getting numerical overflow in the three exp()s below...
        # todo: factor out common subexpressions: python is not optimizing
        # todo: FIXME: the if and else in these wheres are the same!
        temp       = self.r * (self.v0 - (y1 - y2))
        sigm_y1_y2 = numpy.where(temp > magic_exp_number,2.0 * self.nu_max / (1.0 + numpy.exp(temp)), 2.0 * self.nu_max / (1.0 + numpy.exp(temp)))

        temp      = self.r * (self.v0 - (self.a_1 * self.J * y0))
        sigm_y0_1 = numpy.where(temp > magic_exp_number, 2.0 * self.nu_max / (1.0 + numpy.exp(temp)), 2.0 * self.nu_max / (1.0 + numpy.exp(temp)))

        temp      = self.r * (self.v0 - (self.a_3 * self.J * y0))
        sigm_y0_3 = numpy.where(temp > magic_exp_number, 2.0 * self.nu_max / (1.0 + numpy.exp(temp)), 2.0 * self.nu_max / (1.0 + numpy.exp(temp)))

        derivative[0] = y3
        derivative[3] = self.A * self.a * sigm_y1_y2 - 2.0 * self.a * y3 - self.a ** 2 * y0
        derivative[1] = y4
        derivative[4] = self.A * self.a * (self.mu + self.a_2 * self.J * sigm_y0_1 + lrc + short_range_coupling) - 2.0 * self.a * y4 - self.a ** 2 * y1
        derivative[2] = y5
        derivative[5] = self.B * self.b * (self.a_4 * self.J * sigm_y0_3) - 2.0 * self.b * y5 - self.b ** 2 * y2

        return derivative

    device_info = model_device_info(

        pars=['A', 'B', 'a', 'b', 'v0', 'nu_max', 'r', 'J', 'a_1', 'a_2', 'a_3', 'a_4',
              'p_min', 'p_max', 'mu'],

        kernel="""
        // read parameters
        float A      = P(0)
            , B      = P(1)
            , a      = P(2)
            , b      = P(3)
            , v0     = P(4)
            , nu_max = P(5)
            , r      = P(6)
            , J      = P(7)
            , a_1    = P(8)
            , a_2    = P(9)
            , a_3    = P(10)
            , a_4    = P(11)
            , p_min  = P(12)
            , p_max  = P(13)
            , mu     = P(14)

        // state variables
            , y0 = X(0)
            , y1 = X(1)
            , y2 = X(2)
            , y3 = X(3)
            , y4 = X(4)
            , y5 = X(5)
            , y6 = X(6)

        // aux variables
            , c_0 = I(0)
            , sigm_y1_y2 = 2.0 * nu_max / (1.0 + exp( r * (v0 - (y1 - y2)) ))
            , sigm_y0_1  = 2.0 * nu_max / (1.0 + exp( r * (v0 - (a_1 * J * y0))))
            , sigm_y0_3  = 2.0 * nu_max / (1.0 + exp( r * (v0 - (a_3 * J * y0))));

        // derivatives
        DX(0) = y3;
        DX(1) = y4;
        DX(2) = y5;
        DX(3) = A * a * sigm_y1_y2 - 2.0 * a * y3 - a*a*y0;
        DX(4) = A * a * (mu + a_2 * J * sigm_y0_1 + c_0) - 2.0 * a * y4 - a*a*y1;
        DX(5) = B * b * (a_4 + J * sigm_y0_3) - 2.0 * b * y5 - b*b*y2;
        """
    )



class JRFast(JansenRit):
    """
    This is an optimized version of the above JansenRit model, using numexpr and
    constant memory (as far as is obvious).

    Note that it caches parameters and derivative arrays on the first call to
    the dfun method, so if you change the number of nodes or the parameters, you
    need to invalidate the cache by setting the invalid_dfun_cache attribute to
    True.

    """

    #TODO: update this model once the local coupling is functional
    invalid_dfun_cache = True

    #@profile
    def dfun(self, y, coupling, local_coupling=numpy.zeros(3), ev=numexpr.evaluate):

        if self.invalid_dfun_cache:
            self.dy = y.copy() * 0.0
            self.y1m2 = y[1].copy()
            self.dfunlocals = {}
            for k in ['nu_max', 'r', 'v0', 'a_1', 'J', 'a_3', 'A', 'a', 'mu',
                    'a_2', 'B', 'b', 'a_4']:
                self.dfunlocals[k] = getattr(self, k)
            self.dfunglobals = {}
            self.invalid_dfun_cache = False

        l = self.dfunlocals
        g = self.dfunglobals

        l['y0'], l['y1'], l['y2'], l['y3'], l['y4'], l['y5'] = y

        l['c0'], l['c1'] = coupling
        lc = local_coupling[0,:]

        # self.cvar = numpy.array([1, 2], dtype=numpy.int32)
        self.y1m2[:] = y[1]
        self.y1m2 -= y[2]
        l['lc'] = lc * self.y1m2

        self.dy[:3] = y[3:]

        ev('A * a * (2.0 * nu_max / (1.0 + exp(r * (v0 - (y1 - y2))))) - 2.0 * a * y3 - a ** 2 * y0', l, g, out=self.dy[3], casting='no')
        ev('A * a * (mu + a_2 * J * (2.0 * nu_max / (1.0 + exp(r * (v0 - (a_1 * J * y0))))) + (c0 - c1) + lc) - 2.0 * a * y4 - a ** 2 * y1', l, g, out=self.dy[4], casting='no')
        ev('B * b * (a_4 * J * (2.0 * nu_max / (1.0 + exp(r * (v0 - (a_3 * J * y0)))))) - 2.0 * b * y5 - b ** 2 * y2', l, g, out=self.dy[5], casting='no')

        return self.dy



class ZetterbergJansen(Model):
    """
    The Jansen and Rit is a biologically inspired mathematical framework
    originally conceived to simulate the spontaneous electrical activity of
    neuronal assemblies, with a particular focus on alpha activity, for instance,
    as measured by EEG. Later on, it was discovered that in addition to alpha
    activity, this model was also able to simulate evoked potentials.

    .. [JB_1995]  Jansen, B., H. and Rit V., G., *Electroencephalogram and
        visual evoked potential generation in a mathematical model of
        coupled cortical columns*, Biological Cybernetics (73) 357:366, 1995.

    .. [JB_1993] Jansen, B., Zouridakis, G. and Brandt, M., *A
        neurophysiologically-based mathematical model of flash visual evoked
        potentials*

    .. [M_2007] Moran

    .. [S_2010] Spiegler

    .. [A_2012] Auburn

    .. figure :: img/ZetterbergJansen_01_mode_0_pplane.svg
        :alt: Jansen and Rit phase plane

    .. automethod:: ZetterbergJansen.__init__
    .. automethod:: ZetterbergJansen.dfun

    """

    _ui_name = "Zetterberg-Jansen"
    ui_configurable_parameters = ['He', 'Hi', 'ke', 'ki', 'e0', 'rho_2', 'rho_1', 'gamma_1',
                                  'gamma_2', 'gamma_3', 'gamma_4', 'gamma_5', 'P', 'U', 'Q']

    #Define traited attributes for this model, these represent possible kwargs.
    He = arrays.FloatArray(
        label=":math:`H_e`",
        default=numpy.array([3.25]),
        range=basic.Range(lo=2.6, hi=9.75, step=0.05),
        doc="""Maximum amplitude of EPSP [mV]. Also called average synaptic gain.""",
        order=1)

    Hi = arrays.FloatArray(
        label=":math:`H_i`",
        default=numpy.array([22.0]),
        range=basic.Range(lo=17.6, hi=110.0, step=0.2),
        doc="""Maximum amplitude of IPSP [mV]. Also called average synaptic gain.""",
        order=2)

    ke = arrays.FloatArray(
        label=r":math:`\kappa_e`",
        default=numpy.array([0.1]),
        range=basic.Range(lo=0.05, hi=0.15, step=0.01),
        doc="""Reciprocal of the time constant of passive membrane and all
        other spatially distributed delays in the dendritic network [ms^-1].
        Also called average synaptic time constant.""",
        order=3)

    ki = arrays.FloatArray(
        label=r":math:`\kappa_i`",
        default=numpy.array([0.05]),
        range=basic.Range(lo=0.025, hi=0.075, step=0.005),
        doc="""Reciprocal of the time constant of passive membrane and all
        other spatially distributed delays in the dendritic network [ms^-1].
        Also called average synaptic time constant.""",
        order=4)


    e0 = arrays.FloatArray(
        label=r":math:`e_0`",
        default=numpy.array([0.0025]),
        range=basic.Range(lo=0.00125, hi=0.00375, step=0.00001),
        doc="""Half of the maximum population mean firing rate [ms^-1].""",
        order=6)


    rho_2 = arrays.FloatArray(
        label=r":math:`\rho_2`",
        default=numpy.array([6.0]),
        range=basic.Range(lo=3.12, hi=10.0, step=0.02),
        doc="""Firing threshold (PSP) for which a 50% firing rate is achieved.
        In other words, it is the value of the average membrane potential
        corresponding to the inflection point of the sigmoid [mV]. Population mean firing threshold.""",
        order=5)

    rho_1 = arrays.FloatArray(
        label=r":math:`\rho_1`",
        default=numpy.array([0.56]),
        range=basic.Range(lo=0.28, hi=0.84, step=0.01),
        doc="""Steepness of the sigmoidal transformation [mV^-1].""",
        order=7)

    gamma_1 = arrays.FloatArray(
        label=r":math:`\gamma_1`",
        default=numpy.array([135.0]),
        range=basic.Range(lo=65.0, hi=1350.0, step=5.),
        doc="""Average number of synapses between populations (pyramidal to stellate).""",
        order=8)

    gamma_2 = arrays.FloatArray(
        label=r":math:`\gamma_2`",
        default=numpy.array([108.]),
        range=basic.Range(lo=0.0, hi=200, step=10.0),
        doc="""Average number of synapses between populations (stellate to pyramidal).""",
        order=9)

    gamma_3 = arrays.FloatArray(
        label=r":math:`\gamma_3`",
        default=numpy.array([33.75]),
        range=basic.Range(lo=0.0, hi=200, step=10.0),
        doc="""Connectivity constant (pyramidal to interneurons)""",
        order=10)

    gamma_4 = arrays.FloatArray(
        label=r":math:`\gamma_4`",
        default=numpy.array([33.75]),
        range=basic.Range(lo=0.0, hi=200, step=10.0),
        doc="""Connectivity constant (interneurons to pyramidal)""",
        order=11)


    gamma_5 = arrays.FloatArray(
        label=r":math:`\gamma_5`",
        default=numpy.array([15]),
        range=basic.Range(lo=0.0, hi=100, step=10.0),
        doc="""Connectivity constant (interneurons to interneurons)""",
        order=12)

    gamma_1T = arrays.FloatArray(
        label=r":math:`\gamma_{1T}`",
        default=numpy.array([1.0]),
        range=basic.Range(lo=0.0, hi=1000.0, step=5.),
        doc="""Coupling factor from the extrinisic input to the spiny stellate population.""",
        order=17)

    gamma_3T = arrays.FloatArray(
        label=r":math:`\gamma_{3T}`",
        default=numpy.array([1.0]),
        range=basic.Range(lo=0.0, hi=1000.0, step=5.),
        doc="""Coupling factor from the extrinisic input to the pyramidal population.""",
        order=18)

    gamma_2T = arrays.FloatArray(
        label=r":math:`\gamma_{2T}`",
        default=numpy.array([1.0]),
        range=basic.Range(lo=0.0, hi=1000.0, step=5.),
        doc="""Coupling factor from the extrinisic input to the inhibitory population.""",
        order=19)

    P = arrays.FloatArray(
        label=":math:`P`",
        default=numpy.array([0.12]),
        range=basic.Range(lo=0.0, hi=0.350, step=0.01),
        doc="""Maximum firing rate to the pyramidal population [ms^-1].
        (External stimulus. Constant intensity.Entry point for coupling.)""",
        order=13)

    U = arrays.FloatArray(
        label=":math:`U`",
        default=numpy.array([0.12]),
        range=basic.Range(lo=0.0, hi=0.350, step=0.01),
        doc="""Maximum firing rate to the stellate population [ms^-1].
        (External stimulus. Constant intensity.Entry point for coupling.)""",
        order=14)

    Q = arrays.FloatArray(
        label=":math:`Q`",
        default=numpy.array([0.12]),
        range=basic.Range(lo=0.0, hi=0.350, step=0.01),
        doc="""Maximum firing rate to the interneurons population [ms^-1].
        (External stimulus. Constant intensity.Entry point for coupling.)""",
        order=15)

    #Used for phase-plane axis ranges and to bound random initial() conditions.
    state_variable_range = basic.Dict(
        label="State Variable ranges [lo, hi]",
        default={"v1": numpy.array([-100.0, 100.0]),
                 "y1": numpy.array([-500.0, 500.0]),
                 "v2": numpy.array([-100.0, 50.0]),
                 "y2": numpy.array([-100.0, 6.0]),
                 "v3": numpy.array([-100.0, 6.0]),
                 "y3": numpy.array([-100.0, 6.0]),
                 "v4": numpy.array([-100.0, 20.0]),
                 "y4": numpy.array([-100.0, 20.0]),
                 "v5": numpy.array([-100.0, 20.0]),
                 "y5": numpy.array([-500.0, 500.0]),
                 "v6": numpy.array([-100.0, 20.0]),
                 "v7": numpy.array([-100.0, 20.0]),},
        doc="""The values for each state-variable should be set to encompass
        the expected dynamic range of that state-variable for the current
        parameters, it is used as a mechanism for bounding random inital
        conditions when the simulation isn't started from an explicit history,
        it is also provides the default range of phase-plane plots.""",
        order=16)

    variables_of_interest = basic.Enumerate(
        label="Variables watched by Monitors",
        options=["v1", "y1", "v2", "y2", "v3", "y3", "v4", "y4", "v5", "y5", "v6", "v7"],
        default=["v6", "v7", "v2", "v3", "v4", "v5"],
        select_multiple=True,
        doc="""This represents the default state-variables of this Model to be
                                    monitored. It can be overridden for each Monitor if desired. The
                                    corresponding state-variable indices for this model are :math:`v_6 = 0`,
                                    :math:`v_7 = 1`, :math:`v_2 = 2`, :math:`v_3 = 3`, :math:`v_4 = 4`, and
                                    :math:`v_5 = 5`""",
        order=42)


    def __init__(self, **kwargs):
        """
        Initialise parameters for the Zetterberg-Jansen model

        """
        LOG.info("%s: initing..." % str(self))
        super(ZetterbergJansen, self).__init__(**kwargs)

        self._nvar = 12

        self.cvar = numpy.array([10], dtype=numpy.int32)
        #self.lcvar = 10
        self.lcvar  = numpy.array([10], dtype=numpy.int32)

        self.Heke = None # self.He * self.ke
        self.Hiki = None # self.Hi * self.ki
        self.ke_2 = None # 2 * self.ke
        self.ki_2 = None # 2 * self.ki
        self.keke = None # self.ke **2
        self.kiki = None # self.ki **2

        LOG.debug('%s: inited.' % repr(self))


    def configure(self):
        """  """
        super(ZetterbergJansen, self).configure()
        self.update_derived_parameters()


    def dfun(self, state_variables, coupling, local_coupling=numpy.zeros(3)):
        r"""

        .. math:: do something


        """

        magic_exp_number = 709

        v1 = state_variables[0, :]
        y1 = state_variables[1, :]
        v2 = state_variables[2, :]
        y2 = state_variables[3, :]
        v3 = state_variables[4, :]
        y3 = state_variables[5, :]
        v4 = state_variables[6, :]
        y4 = state_variables[7, :]
        v5 = state_variables[8, :]
        y5 = state_variables[9, :]
        v6 = state_variables[10, :]
        v7 = state_variables[11, :]

        derivative = numpy.empty_like(state_variables)
        # NOTE: long_range_coupling term: coupling variable is v6 . EQUATIONS
        #       ASSUME linear coupling is used. 'coupled_input' represents a rate. It
        #       is very likely that coeffs gamma_xT should be independent for each of the
        #       terms considered as extrinsic input (P, Q, U) (long range coupling) (local coupling)
        #       and noise.

        coupled_input =  self.sigma_fun(coupling[0, :] + local_coupling[0, :])

        # exc input to the excitatory interneurons
        derivative[0] = y1
        derivative[1] = self.Heke * (self.gamma_1 * self.sigma_fun(v2 - v3) + self.gamma_1T * (self.U + coupled_input )) - self.ke_2 * y1 - self.keke * v1
        # exc input to the pyramidal cells
        derivative[2] = y2
        derivative[3] = self.Heke * (self.gamma_2 * self.sigma_fun(v1)      + self.gamma_2T * (self.P + coupled_input )) - self.ke_2 * y2 - self.keke * v2
        # inh input to the pyramidal cells
        derivative[4] = y3
        derivative[5] = self.Hiki * (self.gamma_4 * self.sigma_fun(v4 - v5)) - self.ki_2 * y3 - self.kiki * v3
        derivative[6] = y4
        # exc input to the inhibitory interneurons
        derivative[7] = self.Heke * (self.gamma_3 * self.sigma_fun(v2 - v3) + self.gamma_3T * (self.Q + coupled_input)) - self.ke_2 * y4 - self.keke * v4
        derivative[8] = y5
        # inh input to the inhibitory interneurons
        derivative[9] = self.Hiki * (self.gamma_5 * self.sigma_fun(v4 - v5)) - self.ki_2 * y5 - self.keke * v5
        # aux variables (the sum gathering the postsynaptic inh & exc potentials)
        # pyramidal cells
        derivative[10] = y2 - y3
        # inhibitory cells
        derivative[11] = y4 - y5

        return derivative

    def sigma_fun(self, sv):
        """
        Neuronal activation function. This sigmoidal function
        increases from 0 to Q_max as "sv" increases.
        sv represents a membrane potential state variable (V).

        """
        #HACKERY: Hackery for exponential s that blow up.
        # Set to inf, so the result will be effectively zero.
        magic_exp_number = 709
        temp = self.rho_1 * (self.rho_2 - sv)
        temp = numpy.where(temp > magic_exp_number, numpy.inf, temp)
        sigma_v = (2* self.e0) / (1 + numpy.exp(temp))

        return sigma_v


    def update_derived_parameters(self):
        self.Heke = self.He * self.ke
        self.Hiki = self.Hi * self.ki
        self.ke_2 = 2 * self.ke
        self.ki_2 = 2 * self.ki
        self.keke = self.ke**2
        self.kiki = self.ki**2



class Generic2dOscillator(Model):
    r"""
    The Generic2dOscillator model is a generic dynamic system with two state
    variables. The dynamic equations of this model are composed of two ordinary
    differential equations comprising two nullclines. The first nullcline is a
    cubic function as it is found in most neuron and population models; the
    second nullcline is arbitrarily configurable as a polynomial function up to
    second order. The manipulation of the latter nullcline's parameters allows
    to generate a wide range of different behaviours.

    Equations:

    .. math::
                \dot{V} &= d \, \tau (-f V^3 + e V^2 + g V + \alpha W + \gamma I), \\
                \dot{W} &= \dfrac{d}{\tau}\,\,(c V^2 + b V - \beta W + a),

    See:


        .. [FH_1961] FitzHugh, R., *Impulses and physiological states in theoretical
            models of nerve membrane*, Biophysical Journal 1: 445, 1961.

        .. [Nagumo_1962] Nagumo et.al, *An Active Pulse Transmission Line Simulating
            Nerve Axon*, Proceedings of the IRE 50: 2061, 1962.

        .. [SJ_2011] Stefanescu, R., Jirsa, V.K. *Reduced representations of
            heterogeneous mixed neural networks with synaptic coupling*.
            Physical Review E, 83, 2011.

        .. [SJ_2010]	Jirsa VK, Stefanescu R.  *Neural population modes capture
            biologically realistic large-scale network dynamics*. Bulletin of
            Mathematical Biology, 2010.

        .. [SJ_2008_a] Stefanescu, R., Jirsa, V.K. *A low dimensional description
            of globally coupled heterogeneous neural networks of excitatory and
            inhibitory neurons*. PLoS Computational Biology, 4(11), 2008).


    The model's (:math:`V`, :math:`W`) time series and phase-plane its nullclines
    can be seen in the figure below.

    The model with its default parameters exhibits FitzHugh-Nagumo like dynamics.

    +---------------------------+
    |  Table 1                  |
    +--------------+------------+
    |  EXCITABLE CONFIGURATION  |
    +--------------+------------+
    |Parameter     |  Value     |
    +==============+============+
    | a            |     -2.0   |
    +--------------+------------+
    | b            |    -10.0   |
    +--------------+------------+
    | c            |      0.0   |
    +--------------+------------+
    | d            |      0.02  |
    +--------------+------------+
    | I            |      0.0   |
    +--------------+------------+
    |  limit cycle if a is 2.0  |
    +---------------------------+


    +---------------------------+
    |   Table 2                 |
    +--------------+------------+
    |   BISTABLE CONFIGURATION  |
    +--------------+------------+
    |Parameter     |  Value     |
    +==============+============+
    | a            |      1.0   |
    +--------------+------------+
    | b            |      0.0   |
    +--------------+------------+
    | c            |     -5.0   |
    +--------------+------------+
    | d            |      0.02  |
    +--------------+------------+
    | I            |      0.0   |
    +--------------+------------+
    | monostable regime:        |
    | fixed point if Iext=-2.0  |
    | limit cycle if Iext=-1.0  |
    +---------------------------+


    +---------------------------+
    |  Table 3                  |
    +--------------+------------+
    |  EXCITABLE CONFIGURATION  |
    +--------------+------------+
    |  (similar to Morris-Lecar)|
    +--------------+------------+
    |Parameter     |  Value     |
    +==============+============+
    | a            |      0.5   |
    +--------------+------------+
    | b            |      0.6   |
    +--------------+------------+
    | c            |     -4.0   |
    +--------------+------------+
    | d            |      0.02  |
    +--------------+------------+
    | I            |      0.0   |
    +--------------+------------+
    | excitable regime if b=0.6 |
    | oscillatory if b=0.4      |
    +---------------------------+


    +---------------------------+
    |  Table 4                  |
    +--------------+------------+
    |  GhoshetAl,  2008         |
    |  KnocketAl,  2009         |
    +--------------+------------+
    |Parameter     |  Value     |
    +==============+============+
    | a            |    1.05    |
    +--------------+------------+
    | b            |   -1.00    |
    +--------------+------------+
    | c            |    0.0     |
    +--------------+------------+
    | d            |    0.1     |
    +--------------+------------+
    | I            |    0.0     |
    +--------------+------------+
    | alpha        |    1.0     |
    +--------------+------------+
    | beta         |    0.2     |
    +--------------+------------+
    | gamma        |    -1.0    |
    +--------------+------------+
    | e            |    0.0     |
    +--------------+------------+
    | g            |    1.0     |
    +--------------+------------+
    | f            |    1/3     |
    +--------------+------------+
    | tau          |    1.25    |
    +--------------+------------+
    |                           |
    |  frequency peak at 10Hz   |
    |                           |
    +---------------------------+


    +---------------------------+
    |  Table 5                  |
    +--------------+------------+
    |  SanzLeonetAl  2013       |
    +--------------+------------+
    |Parameter     |  Value     |
    +==============+============+
    | a            |    - 0.5   |
    +--------------+------------+
    | b            |    -10.0   |
    +--------------+------------+
    | c            |      0.0   |
    +--------------+------------+
    | d            |      0.02  |
    +--------------+------------+
    | I            |      0.0   |
    +--------------+------------+
    |                           |
    |  intrinsic frequency is   |
    |  approx 10 Hz             |
    |                           |
    +---------------------------+

    NOTE: This regime, if I = 2.1, is called subthreshold regime.
    Unstable oscillations appear through a subcritical Hopf bifurcation.


    .. figure :: img/Generic2dOscillator_01_mode_0_pplane.svg
    .. _phase-plane-Generic2D:
        :alt: Phase plane of the generic 2D population model with (V, W)

        The (:math:`V`, :math:`W`) phase-plane for the generic 2D population
        model for default parameters. The dynamical system has an equilibrium
        point.

    .. #Currently there seems to be a clash between traits and autodoc, autodoc
    .. #can't find the methods of the class, the class specific names below get
    .. #us around this...
    .. automethod:: Generic2dOscillator.__init__
    .. automethod:: Generic2dOscillator.dfun

    """

    _ui_name = "Generic 2d Oscillator"
    ui_configurable_parameters = ['tau', 'a', 'b', 'c', 'I', 'd', 'e', 'f', 'g', 'alpha', 'beta', 'gamma']

    #Define traited attributes for this model, these represent possible kwargs.
    tau = arrays.FloatArray(
        label=r":math:`\tau`",
        default=numpy.array([1.0]),
        range=basic.Range(lo=1.0, hi=5.0, step=0.01),
        doc="""A time-scale hierarchy can be introduced for the state
        variables :math:`V` and :math:`W`. Default parameter is 1, which means
        no time-scale hierarchy.""",
        order=1)

    I = arrays.FloatArray(
        label=":math:`I_{ext}`",
        default=numpy.array([0.0]),
        range=basic.Range(lo=-5.0, hi=5.0, step=0.01),
        doc="""Baseline shift of the cubic nullcline""",
        order=2)

    a = arrays.FloatArray(
        label=":math:`a`",
        default=numpy.array([-2.0]),
        range=basic.Range(lo=-5.0, hi=5.0, step=0.01),
        doc="""Vertical shift of the configurable nullcline""",
        order=3)

    b = arrays.FloatArray(
        label=":math:`b`",
        default=numpy.array([-10.0]),
        range=basic.Range(lo=-20.0, hi=15.0, step=0.01),
        doc="""Linear slope of the configurable nullcline""",
        order=4)

    c = arrays.FloatArray(
        label=":math:`c`",
        default=numpy.array([0.0]),
        range=basic.Range(lo=-10.0, hi=10.0, step=0.01),
        doc="""Parabolic term of the configurable nullcline""",
        order=5)

    d = arrays.FloatArray(
        label=":math:`d`",
        default=numpy.array([0.02]),
        range=basic.Range(lo=0.0001, hi=1.0, step=0.0001),
        doc="""Temporal scale factor. Warning: do not use it unless
        you know what you are doing and know about time tides.""",
        order=13)

    e = arrays.FloatArray(
        label=":math:`e`",
        default=numpy.array([3.0]),
        range=basic.Range(lo=-5.0, hi=5.0, step=0.0001),
        doc="""Coefficient of the quadratic term of the cubic nullcline.""",
        order=6)

    f = arrays.FloatArray(
        label=":math:`f`",
        default=numpy.array([1.0]),
        range=basic.Range(lo=-5.0, hi=5.0, step=0.0001),
        doc="""Coefficient of the cubic term of the cubic nullcline.""",
        order=7)

    g = arrays.FloatArray(
        label=":math:`g`",
        default=numpy.array([0.0]),
        range=basic.Range(lo=-5.0, hi=5.0, step=0.5),
        doc="""Coefficient of the linear term of the cubic nullcline.""",
        order=8)

    alpha = arrays.FloatArray(
        label=r":math:`\alpha`",
        default=numpy.array([1.0]),
        range=basic.Range(lo=-5.0, hi=5.0, step=0.0001),
        doc="""Constant parameter to scale the rate of feedback from the
            slow variable to the fast variable.""",
        order=9)

    beta = arrays.FloatArray(
        label=r":math:`\beta`",
        default=numpy.array([1.0]),
        range=basic.Range(lo=-5.0, hi=5.0, step=0.0001),
        doc="""Constant parameter to scale the rate of feedback from the
            slow variable to itself""",
        order=10)

    # This parameter is basically a hack to avoid having a negative lower boundary in the global coupling strength.
    gamma = arrays.FloatArray(
        label=r":math:`\gamma`",
        default=numpy.array([1.0]),
        range=basic.Range(lo=-1.0, hi=1.0, step=0.1),
        doc="""Constant parameter to reproduce FHN dynamics where
               excitatory input currents are negative.
               It scales both I and the long range coupling term.""",
        order=13)

    #Informational attribute, used for phase-plane and initial()
    state_variable_range = basic.Dict(
        label="State Variable ranges [lo, hi]",
        default={"V": numpy.array([-2.0, 4.0]),
                 "W": numpy.array([-6.0, 6.0])},
        doc="""The values for each state-variable should be set to encompass
            the expected dynamic range of that state-variable for the current
            parameters, it is used as a mechanism for bounding random initial
            conditions when the simulation isn't started from an explicit
            history, it is also provides the default range of phase-plane plots.""",
        order=11)

    #    variables_of_interest = arrays.IntegerArray(
    #        label = "Variables watched by Monitors.",
    #        range = basic.Range(lo = 0.0, hi = 2.0, step = 1.0),
    #        default = numpy.array([0], dtype=numpy.int32),
    #        doc = """This represents the default state-variables of this Model to be
    #        monitored. It can be overridden for each Monitor if desired. The
    #        corresponding state-variable indices for this model are :math:`V = 0`
    #        and :math:`W = 1`""",
    #        order = 7)

    variables_of_interest = basic.Enumerate(
        label="Variables watched by Monitors",
        options=["V", "W"],
        default=["V", ],
        select_multiple=True,
        doc="""This represents the default state-variables of this Model to be
                                        monitored. It can be overridden for each Monitor if desired. The
                                        corresponding state-variable indices for this model are :math:`V = 0`
                                        and :math:`W = 1`.""",
        order=12)


    def __init__(self, **kwargs):
        """
        May need to put kwargs back if we can't get them from trait...

        """

        LOG.info("%s: initing..." % str(self))

        super(Generic2dOscillator, self).__init__(**kwargs)

        #self._state_variables = ["V", "W"]
        self._nvar = 2
        self.cvar = numpy.array([0], dtype=numpy.int32)

        LOG.debug("%s: inited." % repr(self))


    def dfun(self, state_variables, coupling, local_coupling=numpy.zeros((1,1,1)), ev=numexpr.evaluate):
        r"""
        The two state variables :math:`V` and :math:`W` are typically considered
        to represent a function of the neuron's membrane potential, such as the
        firing rate or dendritic currents, and a recovery variable, respectively.
        If there is a time scale hierarchy, then typically :math:`V` is faster
        than :math:`W` corresponding to a value of :math:`\tau` greater than 1.

        The equations of the generic 2D population model read

        .. math::
                \dot{V} &= d \, \tau (-f V^3 + e V^2 + g V + \alpha W + \gamma I), \\
                \dot{W} &= \dfrac{d}{\tau}\,\,(c V^2 + b V - \beta W + a),

        where external currents :math:`I` provide the entry point for local,
        long-range connectivity and stimulation.

        """

        V = state_variables[0, :]
        W = state_variables[1, :]

        #[State_variables, nodes]
        c_0 = coupling[0, :]
        l_0 = local_coupling[0, :]

        tau = self.tau
        I = self.I
        a = self.a
        b = self.b
        c = self.c
        d = self.d
        e = self.e
        f = self.f
        g = self.g
        beta = self.beta
        alpha = self.alpha
        gamma = self.gamma



        # Pre-allocate the result array then instruct numexpr to use it as output.
        # This avoids an expensive array concatenation
<<<<<<< HEAD
        deriv = numpy.empty_like(state_variables)

        ev('d * tau * (alpha * W - f * V**3 + e * V**2 + g * V + gamma * I + gamma *c_0 + l_0)', out=deriv[0])
        ev('d * (a + b * V + c * V**2 - beta * W) / tau', out=deriv[1])
=======
        derivative = numpy.empty_like(state_variables)
>>>>>>> 5b06fc1f

        ev('d * tau * (alpha * W - f * V**3 + e * V**2 + g * V + gamma * I + gamma *c_0 + lc_0)', out=derivative[0])
        ev('d * (a + b * V + c * V**2 - beta * W) / tau', out=derivative[1])


        return derivative

    device_info = model_device_info(
        pars=['tau', 'a', 'b', 'c', 'd', 'I'],
        kernel="""

        // read parameters
        float tau  = P(0)
            , a    = P(1)
            , b    = P(2)
            , c    = P(3)
            , d    = P(4)
            , I    = P(5)

        // state variables
            , v    = X(0)
            , w    = X(1)

        // aux variables
            , c_0  = I(0)   ;

        // derivatives
        DX(0) = d * (tau * (w - v*v*v + 3.0*v*v + I + c_0));
        DX(1) = d * ((a + b*v + c*v*v - w) / tau);
        """
    )



class LarterBreakspear(Model):
    r"""
    A modified Morris-Lecar model that includes a third equation which simulates
    the effect of a population of inhibitory interneurons synapsing on
    the pyramidal cells.

    .. [Larteretal_1999] Larter et.al. *A coupled ordinary differential equation
        lattice model for the simulation of epileptic seizures.* Chaos. 9(3):
        795, 1999.

    .. [Breaksetal_2003_a] Breakspear, M.; Terry, J. R. & Friston, K. J.  *Modulation of excitatory
        synaptic coupling facilitates synchronization and complex dynamics in an
        onlinear model of neuronal dynamics*. Neurocomputing 52–54 (2003).151–158

    .. [Breaksetal_2003_b] M. J. Breakspear et.al. *Modulation of excitatory
        synaptic coupling facilitates synchronization and complex dynamics in a
        biophysical model of neuronal dynamics.* Network: Computation in Neural
        Systems 14: 703-732, 2003.

    .. [Honeyetal_2007] Honey, C.; Kötter, R.; Breakspear, M. & Sporns, O. * Network structure of
        cerebral cortex shapes functional connectivity on multiple time scales*. (2007)
        PNAS, 104, 10240

    .. [Honeyetal_2009] Honey, C. J.; Sporns, O.; Cammoun, L.; Gigandet, X.; Thiran, J. P.; Meuli,
        R. & Hagmann, P. *Predicting human resting-state functional connectivity
        from structural connectivity.* (2009), PNAS, 106, 2035-2040

    .. [Alstottetal_2009] Alstott, J.; Breakspear, M.; Hagmann, P.; Cammoun, L. & Sporns, O.
        *Modeling the impact of lesions in the human brain*. (2009)),  PLoS Comput Biol, 5, e1000408

    Equations and default parameters are taken from [Breaksetal_2003_b]_.
    All equations and parameters are non-dimensional and normalized.
    For values of d_v  < 0.55, the dynamics of a single column settles onto a
    solitary fixed point attractor.


    Parameters used for simulations in [Breaksetal_2003_a]_ Table 1. Page 153.
    Two nodes were coupled. C=0.1

    +---------------------------+
    |          Table 1          |
    +--------------+------------+
    |Parameter     |  Value     |
    +==============+============+
    | I            |      0.3   |
    +--------------+------------+
    | a_ee         |      0.4   |
    +--------------+------------+
    | a_ei         |      0.1   |
    +--------------+------------+
    | a_ie         |      1.0   |
    +--------------+------------+
    | a_ne         |      1.0   |
    +--------------+------------+
    | a_ni         |      0.4   |
    +--------------+------------+
    | r_NMDA       |      0.2   |
    +--------------+------------+
    | delta        |      0.001 |
    +--------------+------------+
    |   Breakspear et al. 2003  |
    +---------------------------+


    +---------------------------+
    |          Table 2          |
    +--------------+------------+
    |Parameter     |  Value     |
    +==============+============+
    | gK           |      2.0   |
    +--------------+------------+
    | gL           |      0.5   |
    +--------------+------------+
    | gNa          |      6.7   |
    +--------------+------------+
    | gCa          |      1.0   |
    +--------------+------------+
    | a_ne         |      1.0   |
    +--------------+------------+
    | a_ni         |      0.4   |
    +--------------+------------+
    | a_ee         |      0.36  |
    +--------------+------------+
    | a_ei         |      2.0   |
    +--------------+------------+
    | a_ie         |      2.0   |
    +--------------+------------+
    | VK           |     -0.7   |
    +--------------+------------+
    | VL           |     -0.5   |
    +--------------+------------+
    | VNa          |      0.53  |
    +--------------+------------+
    | VCa          |      1.0   |
    +--------------+------------+
    | phi          |      0.7   |
    +--------------+------------+
    | b            |      0.1   |
    +--------------+------------+
    | I            |      0.3   |
    +--------------+------------+
    | r_NMDA       |      0.25  |
    +--------------+------------+
    | C            |      0.1   |
    +--------------+------------+
    | TCa          |     -0.01  |
    +--------------+------------+
    | d_Ca         |      0.15  |
    +--------------+------------+
    | TK           |      0.0   |
    +--------------+------------+
    | d_K          |      0.3   |
    +--------------+------------+
    | VT           |      0.0   |
    +--------------+------------+
    | ZT           |      0.0   |
    +--------------+------------+
    | TNa          |      0.3   |
    +--------------+------------+
    | d_Na         |      0.15  |
    +--------------+------------+
    | d_V          |      0.65  |
    +--------------+------------+
    | d_Z          |      d_V   |
    +--------------+------------+
    | QV_max       |      1.0   |
    +--------------+------------+
    | QZ_max       |      1.0   |
    +--------------+------------+
    |   Alstott et al. 2009     |
    +---------------------------+


    NOTES about parameters

    :math:`\delta_V` : for :math:`\delta_V` < 0.55, in an uncoupled network,
    the system exhibits fixed point dynamics; for 0.55 < :math:`\delta_V` < 0.59,
    limit cycle attractors; and for :math:`\delta_V` > 0.59 chaotic attractors
    (eg, d_V=0.6,aee=0.5,aie=0.5, gNa=0, Iext=0.165)

    :math:`\delta_Z`
    this parameter might be spatialized: ones(N,1).*0.65 + modn*(rand(N,1)-0.5);

    :math:`C`
    The long-range coupling :math:`\delta_C` is ‘weak’ in the sense that
    the model is well behaved for parameter values for which C < a_ee and C << a_ie.



    .. figure :: img/LarterBreakspear_01_mode_0_pplane.svg
            :alt: Larter-Breaskpear phase plane (V, W)

            The (:math:`V`, :math:`W`) phase-plane for the Larter-Breakspear model.

    .. automethod:: LarterBreakspear.__init__

    Dynamic equations:

    .. math::
            \dot{V}_k & = - (g_{Ca} + (1 - C) \, r_{NMDA} \, a_{ee} \, Q_V + C \, r_{NMDA} \, a_{ee} \, \langle Q_V\rangle^{k}) \, m_{Ca} \, (V - VCa) \\
                           & \,\,- g_K \, W \, (V - VK) -  g_L \, (V - VL) \\
                           & \,\,- (g_{Na} \, m_{Na} + (1 - C) \, a_{ee} \, Q_V + C \, a_{ee} \, \langle Q_V\rangle^{k}) \,(V - VNa) \\
                           & \,\,- a_{ie} \, Z \, Q_Z + a_{ne} \, I, \\
                           & \\
            \dot{W}_k & = \phi \, \dfrac{m_K - W}{\tau_{K}},\\
                           & \nonumber\\
            \dot{Z}_k &= b (a_{ni}\, I + a_{ei}\,V\,Q_V),\\
            Q_{V}   &= Q_{V_{max}} \, (1 + \tanh\left(\dfrac{V_{k} - VT}{\delta_{V}}\right)),\\
            Q_{Z}   &= Q_{Z_{max}} \, (1 + \tanh\left(\dfrac{Z_{k} - ZT}{\delta_{Z}}\right)),

        See Equations (7), (3), (6) and (2) respectively in [Breaksetal_2003_a]_.
        Pag: 705-706

    """

    _ui_name = "Larter-Breakspear"
    ui_configurable_parameters = ['gCa', 'gK', 'gL', 'phi', 'gNa', 'TK', 'TCa',
                                  'TNa', 'VCa', 'VK', 'VL', 'VNa', 'd_K', 'tau_K',
                                  'd_Na', 'd_Ca', 'aei', 'aie', 'b', 'C', 'ane',
                                  'ani', 'aee', 'Iext', 'rNMDA', 'VT', 'd_V', 'ZT',
                                  'd_Z', 'QV_max', 'QZ_max', 't_scale']

    #Define traited attributes for this model, these represent possible kwargs.
    gCa = arrays.FloatArray(
        label = ":math:`g_{Ca}`",
        default = numpy.array([1.1]),
        range = basic.Range(lo = 0.9, hi = 1.5, step = 0.1),
        doc = """Conductance of population of Ca++ channels.""")

    gK = arrays.FloatArray(
        label = ":math:`g_{K}`",
        default = numpy.array([2.0]),
        range = basic.Range(lo = 1.95, hi= 2.05, step = 0.025),
        doc = """Conductance of population of K channels.""")

    gL = arrays.FloatArray(
        label = ":math:`g_{L}`",
        default = numpy.array([0.5]),
        range = basic.Range(lo = 0.45 , hi = 0.55, step = 0.05),
        doc = """Conductance of population of leak channels.""")

    phi = arrays.FloatArray(
        label = r":math:`\phi`",
        default = numpy.array([0.7]),
        range = basic.Range(lo = 0.3, hi = 0.9, step = 0.1),
        doc = """Temperature scaling factor.""")

    gNa = arrays.FloatArray(
        label = ":math:`g_{Na}`",
        default = numpy.array([6.7]),
        range = basic.Range(lo = 0.0, hi = 10.0, step = 0.1),
        doc = """Conductance of population of Na channels.""")

    TK = arrays.FloatArray(
        label = ":math:`T_{K}`",
        default = numpy.array([0.0]),
        range = basic.Range(lo = 0.0, hi = 0.0001, step = 0.00001),
        doc = """Threshold value for K channels.""")

    TCa = arrays.FloatArray(
        label = ":math:`T_{Ca}`",
        default = numpy.array([-0.01]),
        range = basic.Range(lo = -0.02, hi=-0.01, step = 0.0025),
        doc = "Threshold value for Ca channels.")

    TNa = arrays.FloatArray(
        label = ":math:`T_{Na}`",
        default = numpy.array([0.3]),
        range = basic.Range(lo = 0.25, hi= 0.3, step = 0.025),
        doc = "Threshold value for Na channels.")

    VCa = arrays.FloatArray(
        label = ":math:`V_{Ca}`",
        default = numpy.array([1.0]),
        range = basic.Range(lo = 0.9, hi = 1.1, step = 0.05),
        doc = """Ca Nernst potential.""")

    VK = arrays.FloatArray(
        label = ":math:`V_{K}`",
        default = numpy.array([-0.7]),
        range = basic.Range(lo = -0.8, hi = 1., step = 0.1),
        doc = """K Nernst potential.""")

    VL = arrays.FloatArray(
        label = ":math:`V_{L}`",
        default = numpy.array([-0.5]),
        range = basic.Range(lo = -0.7, hi = -0.4, step = 0.1),
        doc = """Nernst potential leak channels.""")

    VNa = arrays.FloatArray(
        label = ":math:`V_{Na}`",
        default = numpy.array([0.53]),
        range = basic.Range(lo = 0.51, hi = 0.55, step = 0.01),
        doc = """Na Nernst potential.""")

    d_K = arrays.FloatArray(
        label = r":math:`\delta_{K}`",
        default = numpy.array([0.3]),
        range = basic.Range(lo = 0.1, hi = 0.4, step = 0.1),
        doc = """Variance of K channel threshold.""")

    tau_K = arrays.FloatArray(
        label = r":math:`\tau_{K}`",
        default = numpy.array([1.0]),
        range = basic.Range(lo = 1.0, hi = 10.0, step = 1.0),
        doc = """Time constant for K relaxation time (ms)""")

    d_Na = arrays.FloatArray(
        label = r":math:`\delta_{Na}`",
        default = numpy.array([0.15]),
        range = basic.Range(lo = 0.1, hi = 0.2, step = 0.05),
        doc = "Variance of Na channel threshold.")

    d_Ca = arrays.FloatArray(
        label = r":math:`\delta_{Ca}`",
        default = numpy.array([0.15]),
        range = basic.Range(lo = 0.1, hi = 0.2, step = 0.05),
        doc = "Variance of Ca channel threshold.")

    aei = arrays.FloatArray(
        label = ":math:`a_{ei}`",
        default = numpy.array([2.0]),
        range = basic.Range(lo = 0.1, hi = 2.0, step = 0.1),
        doc = """Excitatory-to-inhibitory synaptic strength.""")

    aie = arrays.FloatArray(
        label = ":math:`a_{ie}`",
        default = numpy.array([2.0]),
        range = basic.Range(lo = 0.5, hi = 2.0, step = 0.1),
        doc = """Inhibitory-to-excitatory synaptic strength.""")

    b = arrays.FloatArray(
        label = ":math:`b`",
        default = numpy.array([0.1]),
        range = basic.Range(lo = 0.0001, hi = 1.0, step = 0.0001),
        doc = """Time constant scaling factor. The original value is 0.1""")

    C = arrays.FloatArray(
        label = ":math:`C`",
        default = numpy.array([0.1]),
        range = basic.Range(lo = 0.0, hi = 1.0, step = 0.01),
        doc = """Strength of excitatory coupling. Balance between internal and
        local (and global) coupling strength. C > 0 introduces interdependences between
        consecutive columns/nodes. C=1 corresponds to maximum coupling between node and no self-coupling.
        This strenght should be set to sensible values when a whole network is connected. """)

    ane = arrays.FloatArray(
        label = ":math:`a_{ne}`",
        default = numpy.array([1.0]),
        range = basic.Range(lo = 0.4, hi = 1.0, step = 0.05),
        doc = """Non-specific-to-excitatory synaptic strength.""")

    ani = arrays.FloatArray(
        label = ":math:`a_{ni}`",
        default = numpy.array([0.4]),
        range = basic.Range(lo = 0.3, hi = 0.5, step = 0.05),
        doc = """Non-specific-to-inhibitory synaptic strength.""")

    aee = arrays.FloatArray(
        label = ":math:`a_{ee}`",
        default = numpy.array([0.4]),
        range = basic.Range(lo = 0.0, hi = 0.6, step = 0.05),
        doc = """Excitatory-to-excitatory synaptic strength.""")

    Iext = arrays.FloatArray(
       label = ":math:`I_{ext}`",
       default = numpy.array([0.3]),
       range = basic.Range(lo = 0.165, hi = 0.3, step = 0.005),
       doc = """Subcortical input strength. It represents a non-specific
       excitation or thalamic inputs.""")

    rNMDA = arrays.FloatArray(
        label = ":math:`r_{NMDA}`",
        default = numpy.array([0.25]),
        range = basic.Range(lo = 0.2, hi = 0.3, step = 0.05),
        doc = """Ratio of NMDA to AMPA receptors.""")

    VT = arrays.FloatArray(
        label = ":math:`V_{T}`",
        default = numpy.array([0.0]),
        range = basic.Range(lo = 0.0, hi = 0.7, step = 0.01),
        doc = """Threshold potential (mean) for excitatory neurons.
        In [Breaksetal_2003_b]_ this value is 0.""")

    d_V = arrays.FloatArray(
        label = r":math:`\delta_{V}`",
        default = numpy.array([0.65]),
        range = basic.Range(lo = 0.49, hi = 0.7, step = 0.01),
        doc = """Variance of the excitatory threshold. It is one of the main
        parameters explored in [Breaksetal_2003_b]_.""")

    ZT = arrays.FloatArray(
        label = ":math:`Z_{T}`",
        default = numpy.array([0.0]),
        range = basic.Range(lo = 0.0, hi = 0.1, step = 0.005),
        doc = """Threshold potential (mean) for inihibtory neurons.""")

    d_Z = arrays.FloatArray(
        label = r":math:`\delta_{Z}`",
        default = numpy.array([0.7]),
        range = basic.Range(lo = 0.001, hi = 0.75, step = 0.05),
        doc = """Variance of the inhibitory threshold.""")

    # NOTE: the values were not in the article.
    QV_max = arrays.FloatArray(
        label = ":math:`Q_{max}`",
        default = numpy.array([1.0]),
        range = basic.Range(lo = 0.1, hi = 1., step = 0.001),
        doc = """Maximal firing rate for excitatory populations (kHz)""")

    QZ_max = arrays.FloatArray(
        label = ":math:`Q_{max}`",
        default = numpy.array([1.0]),
        range = basic.Range(lo = 0.1, hi = 1., step = 0.001),
        doc = """Maximal firing rate for excitatory populations (kHz)""")


    t_scale = arrays.FloatArray(
        label = ":math:`t_{scale}`",
        default = numpy.array([1.0]),
        range = basic.Range(lo = 0.1, hi = 1., step = 0.001),
        doc = """Time scale factor""")


    variables_of_interest = basic.Enumerate(
        label="Variables watched by Monitors",
        options=["V", "W", "Z"],
        default=["V"],
        select_multiple=True,
        doc="""This represents the default state-variables of this Model to be
        monitored. It can be overridden for each Monitor if desired.""",
        order=10)

    #Informational attribute, used for phase-plane and initial()
    state_variable_range = basic.Dict(
        label = "State Variable ranges [lo, hi]",
        default = {"V": numpy.array([-1.5, 1.5]),
                   "W": numpy.array([-1.5, 1.5]),
                   "Z": numpy.array([-1.5, 1.5])},
        doc = """The values for each state-variable should be set to encompass
            the expected dynamic range of that state-variable for the current
            parameters, it is used as a mechanism for bounding random inital
            conditions when the simulation isn't started from an explicit
            history, it is also provides the default range of phase-plane plots.""")


    def __init__(self, **kwargs):
        """
        .. May need to put kwargs back if we can't get them from trait...

        """

        LOG.info('%s: initing...' % str(self))

        super(LarterBreakspear, self).__init__(**kwargs)

        self._state_variables = ["V", "W", "Z"]

        self._nvar = 3
        self.cvar = numpy.array([0], dtype=numpy.int32)

        LOG.debug('%s: inited.' % repr(self))


    def dfun(self, state_variables, coupling, local_coupling=numpy.zeros(3)):
        r"""
        Dynamic equations:

        .. math::
            \dot{V}_k & = - (g_{Ca} + (1 - C) \, r_{NMDA} \, a_{ee} \, Q_V + C \, r_{NMDA} \, a_{ee} \, \langle Q_V\rangle^{k}) \, m_{Ca} \, (V - VCa) \\
                           & \,\,- g_K \, W \, (V - VK) -  g_L \, (V - VL) \\
                           & \,\,- (g_{Na} \, m_{Na} + (1 - C) \, a_{ee} \, Q_V + C \, a_{ee} \, \langle Q_V\rangle^{k}) \,(V - VNa) \\
                           & \,\,- a_{ie} \, Z \, Q_Z + a_{ne} \, I, \\
                           & \\
            \dot{W}_k & = \phi \, \dfrac{m_K - W}{\tau_{K}},\\
                           & \nonumber\\
            \dot{Z}_k &= b (a_{ni}\, I + a_{ei}\,V\,Q_V),\\
            Q_{V}   &= Q_{V_{max}} \, (1 + \tanh\left(\dfrac{V_{k} - VT}{\delta_{V}}\right)),\\
            Q_{Z}   &= Q_{Z_{max}} \, (1 + \tanh\left(\dfrac{Z_{k} - ZT}{\delta_{Z}}\right)),

        """
        V = state_variables[0, :]
        W = state_variables[1, :]
        Z = state_variables[2, :]
        derivative = numpy.empty_like(state_variables)

        c_0   = coupling[0, :]


        # relationship between membrane voltage and channel conductance
        m_Ca = 0.5 * (1 + numpy.tanh((V - self.TCa) / self.d_Ca))
        m_Na = 0.5 * (1 + numpy.tanh((V - self.TNa) / self.d_Na))
        m_K  = 0.5 * (1 + numpy.tanh((V - self.TK )  / self.d_K))

        # voltage to firing rate
        QV    = 0.5 * self.QV_max * (1 + numpy.tanh((V - self.VT) / self.d_V))
        QZ    = 0.5 * self.QZ_max * (1 + numpy.tanh((Z - self.ZT) / self.d_Z))

        #TODO: uopdate this model once the local coupling is functional
        lc_0  = local_coupling[0,:] * QV


        derivative[0] = self.t_scale * (- (self.gCa + (1.0 - self.C) * (self.rNMDA * self.aee) * (QV + lc_0)+ self.C * self.rNMDA * self.aee * c_0) * m_Ca * (V - self.VCa)
                         - self.gK * W * (V - self.VK)
                         - self.gL * (V - self.VL)
                         - (self.gNa * m_Na + (1.0 - self.C) * self.aee * (QV  + lc_0) + self.C * self.aee * c_0) * (V - self.VNa)
                         - self.aie * Z * QZ
                         + self.ane * self.Iext)

        derivative[1] = self.t_scale * self.phi * (m_K - W) / self.tau_K

        derivative[2] = self.t_scale * self.b * (self.ani * self.Iext + self.aei * V * QV)

        return derivative



class ReducedWongWang(Model):
    r"""
    .. [WW_2006] Kong-Fatt Wong and Xiao-Jing Wang,  *A Recurrent Network
                Mechanism of Time Integration in Perceptual Decisions*.
                Journal of Neuroscience 26(4), 1314-1328, 2006.

    .. [DPA_2013] Deco Gustavo, Ponce Alvarez Adrian, Dante Mantini, Gian Luca
                  Romani, Patric Hagmann and Maurizio Corbetta. *Resting-State
                  Functional Connectivity Emerges from Structurally and
                  Dynamically Shaped Slow Linear Fluctuations*. The Journal of
                  Neuroscience 32(27), 11239-11252, 2013.



    .. automethod:: ReducedWongWang.__init__

    Equations taken from [DPA_2013]_ , page 11242

    .. math::
                 x_k       &=   w\,J_N \, S_k + I_o + J_N \mathbf\Gamma(S_k, S_j, u_{kj}),\\
                 H(x_k)    &=  \dfrac{ax_k - b}{1 - \exp(-d(ax_k -b))},\\
                 \dot{S}_k &= -\dfrac{S_k}{\tau_s} + (1 - S_k) \, H(x_k) \, \gamma

    """
    _ui_name = "Reduced Wong-Wang"
    ui_configurable_parameters = ['a', 'b', 'd', 'gamma', 'tau_s', 'w', 'J_N', 'I_o']

    #Define traited attributes for this model, these represent possible kwargs.
    a = arrays.FloatArray(
        label=":math:`a`",
        default=numpy.array([0.270, ]),
        range=basic.Range(lo=0.0, hi=0.270, step=0.01),
        doc=""" [nC]^{-1}. Parameter chosen to fit numerical solutions.""",
        order=1)

    b = arrays.FloatArray(
        label=":math:`b`",
        default=numpy.array([0.108, ]),
        range=basic.Range(lo=0.0, hi=1.0, step=0.01),
        doc="""[kHz]. Parameter chosen to fit numerical solutions.""",
        order=2)

    d = arrays.FloatArray(
        label=":math:`d`",
        default=numpy.array([154., ]),
        range=basic.Range(lo=0.0, hi=200.0, step=0.01),
        doc="""[ms]. Parameter chosen to fit numerical solutions.""",
        order=3)

    gamma = arrays.FloatArray(
        label=r":math:`\gamma`",
        default=numpy.array([0.641, ]),
        range=basic.Range(lo=0.0, hi=1.0, step=0.01),
        doc="""Kinetic parameter""",
        order=4)

    tau_s = arrays.FloatArray(
        label=r":math:`\tau_S`",
        default=numpy.array([100., ]),
        range=basic.Range(lo=50.0, hi=150.0, step=1.0),
        doc="""Kinetic parameter. NMDA decay time constant.""",
        order=5)

    w = arrays.FloatArray(
        label=r":math:`w`",
        default=numpy.array([0.6, ]),
        range=basic.Range(lo=0.0, hi=1.0, step=0.01),
        doc="""Excitatory recurrence""",
        order=6)

    J_N = arrays.FloatArray(
        label=r":math:`J_{N}`",
        default=numpy.array([0.2609, ]),
        range=basic.Range(lo=0.2609, hi=0.5, step=0.001),
        doc="""Excitatory recurrence""",
        order=7)

    I_o = arrays.FloatArray(
        label=":math:`I_{o}`",
        default=numpy.array([0.33, ]),
        range=basic.Range(lo=0.0, hi=1.0, step=0.01),
        doc="""[nA] Effective external input""",
        order=8)

    sigma_noise = arrays.FloatArray(
        label=r":math:`\sigma_{noise}`",
        default=numpy.array([0.000000001, ]),
        range=basic.Range(lo=0.0, hi=0.005),
        doc="""[nA] Noise amplitude. Take this value into account for stochatic
        integration schemes.""",
        order=-1)

    state_variable_range = basic.Dict(
        label="State variable ranges [lo, hi]",
        default={"S": numpy.array([0.0, 1.0])},
        doc="Population firing rate",
        order=9
    )

    variables_of_interest = basic.Enumerate(
        label="Variables watched by Monitors",
        options=["S"],
        default=["S"],
        select_multiple=True,
        doc="""default state variables to be monitored""",
        order=10)

    #    variables_of_interest = arrays.IntegerArray(
    #        label="Variables watched by Monitors",
    #        range=basic.Range(lo=0.0, hi=1.0, step=1.0),
    #        default=numpy.array([0], dtype=numpy.int32),
    #        doc="default state variables to be monitored",
    #        order=10)


    def __init__(self, **kwargs):
        """
        .. May need to put kwargs back if we can't get them from trait...

        """

        #LOG.info('%s: initing...' % str(self))

        super(ReducedWongWang, self).__init__(**kwargs)

        #self._state_variables = ["S1"]
        self._nvar = 1
        self.cvar = numpy.array([0], dtype=numpy.int32)

        LOG.debug('%s: inited.' % repr(self))

    def configure(self):
        """  """
        super(ReducedWongWang, self).configure()
        self.update_derived_parameters()


    def dfun(self, state_variables, coupling, local_coupling=numpy.zeros(3)):
        r"""
        Equations taken from [DPA_2013]_ , page 11242

        .. math::
                 x_k       &=   w\,J_N \, S_k + I_o + J_N \mathbf\Gamma(S_k, S_j, u_{kj}),\\
                 H(x_k)    &=  \dfrac{ax_k - b}{1 - \exp(-d(ax_k -b))},\\
                 \dot{S}_k &= -\dfrac{S_k}{\tau_s} + (1 - S_k) \, H(x_k) \, \gamma

        """

        S   = state_variables[0, :]
        S[S<0] = 0.
        S[S>1] = 1.
        c_0 = coupling[0, :]
        lc = local_coupling[0,:]


        x  = self.w * self.J_N * S + self.I_o + self.J_N * c_0 + self.J_N * lc
        H = (self.a * x - self.b) / (1 - numpy.exp(-self.d * (self.a * x - self.b)))
        dS = - (S / self.tau_s) + (1 - S) * H * self.gamma

        derivative = numpy.array([dS])
        return derivative



class Kuramoto(Model):
    r"""
    The Kuramoto model is a model of synchronization phenomena derived by
    Yoshiki Kuramoto in 1975 which has since been applied to diverse domains
    including the study of neuronal oscillations and synchronization.

    See:

        .. [YK_1975] Y. Kuramoto, in: H. Arakai (Ed.), International Symposium
            on Mathematical Problems in Theoretical Physics, *Lecture Notes in
            Physics*, page 420, vol. 39, 1975.

        .. [SS_2000] S. H. Strogatz. *From Kuramoto to Crawford: exploring the
            onset of synchronization in populations of coupled oscillators*.
            Physica D, 143, 2000.

        .. [JC_2011] J. Cabral, E. Hugues, O. Sporns, G. Deco. *Role of local
            network oscillations in resting-state functional connectivity*.
            NeuroImage, 57, 1, 2011.

    The :math:`\theta` variable is the phase angle of the oscillation.

    Dynamic equations:
        .. math::

                \dot{\theta}_{k} = \omega_{k} + \mathbf{\Gamma}(\theta_k, \theta_j, u_{kj}) + \sin(W_{\zeta}\theta)

    """

    _ui_name = "Kuramoto Oscillator"
    ui_configurable_parameters = ['omega']

    #Define traited attributes for this model, these represent possible kwargs.
    omega = arrays.FloatArray(
        label=r":math:`\omega`",
        default=numpy.array([1.0]),
        range=basic.Range(lo=0.01, hi=200.0, step=0.1),
        doc=""":math:`\omega` sets the base line frequency for the
            Kuramoto oscillator in [rad/ms]""",
        order=1)

    #Informational attribute, used for phase-plane and initial()
    state_variable_range = basic.Dict(
        label="State Variable ranges [lo, hi]",
        default={"theta": numpy.array([0.0, numpy.pi * 2.0]),
        },
        doc="""The values for each state-variable should be set to encompass
            the expected dynamic range of that state-variable for the current
            parameters, it is used as a mechanism for bounding random initial
            conditions when the simulation isn't started from an explicit
            history, it is also provides the default range of phase-plane plots.""",
        order=6)

    variables_of_interest = basic.Enumerate(
        label="Variables watched by Monitors",
        options=["theta"],
        default=["theta"],
        select_multiple=True,
        doc="""This represents the default state-variables of this Model to be
                            monitored. It can be overridden for each Monitor if desired. The Kuramoto
                            model, however, only has one state variable with and index of 0, so it
                            is not necessary to change the default here.""",
        order=7)



    def __init__(self, **kwargs):
        """
        May need to put kwargs back if we can't get them from trait...

        """

        LOG.info("%s: initing..." % str(self))

        super(Kuramoto, self).__init__(**kwargs)

        #self._state_variables = ["theta"]
        self._nvar = 1
        self.cvar = numpy.array([0], dtype=numpy.int32)

        LOG.debug("%s: inited." % repr(self))


    def dfun(self, state_variables, coupling, local_coupling=numpy.zeros(3),
             ev=numexpr.evaluate, sin=numpy.sin, pi2=numpy.pi * 2):
        r"""
        The :math:`\theta` variable is the phase angle of the oscillation.

        .. math::
            \dot{\theta}_{k} = \omega_{k} + \mathbf{\Gamma}(\theta_k, \theta_j, u_{kj}) + \sin(W_{\zeta}\theta)

        where :math:`I` is the input via local and long range connectivity,
        passing first through the Kuramoto coupling function,
        :py:class:tvb.simulator.coupling.Kuramoto.

        """

        theta = state_variables[0, :]
        #import pdb; pdb.set_trace()

        #A) Distribution of phases according to the local connectivity kernel
        lc = local_coupling[0,:]
        local_range_coupling = numpy.sin(lc)

        # NOTE: To evaluate.
        #B) Strength of the interactions
        #local_range_coupling = local_coupling * numpy.sin(theta)

        I = coupling[0, :] + local_range_coupling

        if not hasattr(self, 'derivative'):
            self.derivative = numpy.empty((1,) + theta.shape)

        # phase update
        self.derivative[0] = self.omega + I

        # all this pi makeh me have great hungary, can has sum NaN?
        return self.derivative

    device_info = model_device_info(
        pars=['omega'],
        kernel="""
        float omega = P(0)
            , theta = X(0)
            , c_0 = I(0) ;

                    // update state array
        if (theta>(2*PI)) X(0)-= 2*PI;
        DX(0) = omega + c_0;

        """
    )


class Hopfield(Model):
    r"""

    The Hopfield neural network is a discrete time dynamical system composed
    of multiple binary nodes, with a connectivity matrix built from a
    predetermined set of patterns. The update, inspired from the spin-glass
    model (used to describe magnetic properties of dilute alloys), is based on
    a random scanning of every node. The existence of a fixed point dynamics
    is guaranteed by a Lyapunov function. The Hopfield network is expected to
    have those multiple patterns as attractors (multistable dynamical system).
    When the initial conditions are close to one of the 'learned' patterns,
    the dynamical system is expected to relax on the corresponding attractor.
    A possible output of the system is the final attractive state (interpreted
    as an associative memory).

    Various extensions of the initial model have been proposed, among which a
    noiseless and continuous version [Hopfield 1984] having a slightly
    different Lyapunov function, but essentially the same dynamical
    properties, with more straightforward physiological interpretation. A
    continuous Hopfield neural network (with a sigmoid transfer function) can
    indeed be interpreted as a network of neural masses with every node
    corresponding to the mean field activity of a local brain region, with
    many bridges with the Wilson Cowan model [WC_1972].

    **References**:

        .. [Hopfield1982] Hopfield, J. J., *Neural networks and physical systems with emergent collective
                        computational abilities*, Proc. Nat. Acad. Sci. (USA) 79, 2554-2558, 1982.

        .. [Hopfield1984] Hopfield, J. J., *Neurons with graded response have collective computational
                        properties like those of two-sate neurons*, Proc. Nat. Acad. Sci. (USA) 81, 3088-3092, 1984.

    See also, http://www.scholarpedia.org/article/Hopfield_network

    .. #This model can use a global threshold permitting multistable dynamic for
    .. #a positive structural connectivity matrix.

    .. automethod:: Hopfield.__init__
    .. automethod:: Hopfield.configure

    Dynamic equations:

    dfun equation
        .. math::
                \dot{x_{i}} &= 1 / \tau_{x} (-x_{i} + c_0)
    dfun dynamic equation
        .. math::
            \dot{x_{i}} &= 1 / \tau_{x} (-x_{i} + c_0(i)) \\
            \dot{\\theta_{i}} &= 1 / \tau_{\theta_{i}} (-\theta + c_1(i))


    .. figure :: img/Hopfield_01_mode_0_pplane.svg

        The phase-plane for the Hopfield model.

    """

    _ui_name = "Hopfield"
    ui_configurable_parameters = ['taux', 'tauT', 'dynamic']

    # Define traited attributes for this model, these represent possible kwargs.
    taux = arrays.FloatArray(
        label=":math:`\\tau_{x}`",
        default=numpy.array([1.]),
        range=basic.Range(lo=0.01, hi=100., step=0.01),
        doc="""The fast time-scale for potential calculus :math:`x`, state-variable of the model.""",
        order=1)

    tauT = arrays.FloatArray(
        label=":math:`\\tau_{\\theta}`",
        default=numpy.array([5.]),
        range=basic.Range(lo = 0.01, hi = 100., step = 0.01),
        doc="""The slow time-scale for threshold calculus :math:`\theta`, state-variable of the model.""",
        order=2)

    dynamic = arrays.IntegerArray(
        label="Dynamic",
        default=numpy.array([0, ]),
        range=basic.Range(lo=0, hi=1., step=1),
        doc="""Boolean value for static/dynamic threshold theta for (0/1).""",
        order=3)

    # Used for phase-plane axis ranges and to bound random initial() conditions.
    state_variable_range = basic.Dict(
        label="State Variable ranges [lo, hi]",
        default={"x": numpy.array([-1., 2.]),
                   "theta": numpy.array([0., 1.])},
        doc="""The values for each state-variable should be set to encompass
            the expected dynamic range of that state-variable for the current
            parameters, it is used as a mechanism for bounding random inital
            conditions when the simulation isn't started from an explicit
            history, it is also provides the default range of phase-plane plots.""",
        order = 4)

    variables_of_interest = basic.Enumerate(
        label="Variables watched by Monitors",
        options=["x", "theta"],
        default=["x"],
        select_multiple=True,
        doc="""The values for each state-variable should be set to encompass
            the expected dynamic range of that state-variable for the current
            parameters, it is used as a mechanism for bounding random initial
            conditions when the simulation isn't started from an explicit
            history, it is also provides the default range of phase-plane plots.""",
        order=5)

    def __init__(self, **kwargs):
        """Initialize the Hopfield model's traited attributes, any provided as
        keywords will overide their traited default.
        """

        LOG.info("%s: initing..." % str(self))
        super(Hopfield, self).__init__(**kwargs)

        self._nvar = 2
        self.cvar = numpy.array([0], dtype=numpy.int32)

        LOG.debug("%s: inited." % repr(self))

    def configure(self):
        """Set the threshold as a state variable for a dynamical threshold."""
        super(Hopfield, self).configure()

        if self.dynamic:
            self.dfun = self.dfunDyn
            self._nvar = 2
            self.cvar = numpy.array([0, 1], dtype=numpy.int32)
            # self.variables_of_interest = ["x", "theta"]

    def dfun(self, state_variables, coupling, local_coupling=numpy.zeros(3)):
        r"""
        The fast, :math:`x`, and slow, :math:`\theta`, state variables are typically
        considered to represent a membrane potentials of nodes and the global inhibition term,
        respectively:

            .. math::
                \dot{x_{i}} &= 1 / \tau_{x} (-x_{i} + c_0)

        """

        x = state_variables[0, :]
        dx = (- x + coupling[0]) / self.taux

        # todo: display dependent hack. It returns dx twice to be compatible with dfunDyn
        # We return 2 arrays here, because we have 2 possible state Variable, even if not dynamic
        # Otherwise the phase-plane display will fail.
        derivative = numpy.array([dx, dx])
        return derivative

    def dfunDyn(self, state_variables, coupling, local_coupling=numpy.zeros(3)):
        r"""
        The fast, :math:`x`, and slow, :math:`\theta`, state variables are typically
        considered to represent a membrane potentials of nodes and the inhibition term(s),
        respectively:

            .. math::
                \dot{x_{i}} &= 1 / \tau_{x} (-x_{i} + c_0(i)) \\
                \dot{\theta_{i}} &= 1 / \tau_{\theta_{i}} (-\theta + c_1(i))

        where c_0 is the coupling term and c_1 should be the direct output.

        """

        x = state_variables[0, :]
        theta = state_variables[1, :]
        dx = (- x + coupling[0]) / self.taux
        dtheta = (- theta + coupling[1]) / self.tauT

        derivative = numpy.array([dx, dtheta])
        return derivative


class Epileptor(Model):
    r"""
    The Epileptor is a composite neural mass model of six dimensions which
    has been crafted to model the phenomenology of epileptic seizures.
    (see [Jirsaetal_2014]_)

    Equations and default parameters are taken from [Jirsaetal_2014]_.

          +------------------------------------------------------+
          |                         Table 1                      |
          +----------------------+-------------------------------+
          |        Parameter     |           Value               |
          +======================+===============================+
          |         I_rest1      |              3.1              |
          +----------------------+-------------------------------+
          |         I_rest2      |              0.45             |
          +----------------------+-------------------------------+
          |         r            |            0.00035            |
          +----------------------+-------------------------------+
          |         x_0          |             -1.6              |
          +----------------------+-------------------------------+
          |         slope        |              0.0              |
          +----------------------+-------------------------------+
          |             Integration parameter                    |
          +----------------------+-------------------------------+
          |           dt         |              0.1              |
          +----------------------+-------------------------------+
          |  simulation_length   |              4000             |
          +----------------------+-------------------------------+
          |                    Noise                             |
          +----------------------+-------------------------------+
          |         nsig         | [0., 0., 0., 1e-3, 1e-3, 0.]  |
          +----------------------+-------------------------------+
          |              Jirsa et al. 2014                       |
          +------------------------------------------------------+


    .. figure :: img/Epileptor_01_mode_0_pplane.svg
        :alt: Epileptor phase plane

    .. [Jirsaetal_2014] Jirsa, V. K.; Stacey, W. C.; Quilichini, P. P.;
        Ivanov, A. I.; Bernard, C. *On the nature of seizure dynamics.* Brain,
        2014.

    .. automethod:: Epileptor.__init__

    Variables of interest to be used by monitors: -y[0] + y[3]

        .. math::
            \dot{x_{1}} &=& y_{1} - f_{1}(x_{1}, x_{2}) - z + I_{ext1} \\
            \dot{y_{1}} &=& c - d x_{1}^{2} - y{1} \\
            \dot{z} &=&
            \begin{cases}
            r(4 (x_{1} - x_{0}) - z-0.1 z^{7}) & \text{if } x<0 \\
            r(4 (x_{1} - x_{0}) - z) & \text{if } x \geq 0
            \end{cases} \\
            \dot{x_{2}} &=& -y_{2} + x_{2} - x_{2}^{3} + I_{ext2} + 0.002 g - 0.3 (z-3.5) \\
            \dot{y_{2}} &=& 1 / \tau (-y_{2} + f_{2}(x_{2}))\\
            \dot{g} &=& -0.01 (g - 0.1 x_{1})

    where:
        .. math::
            f_{1}(x_{1}, x_{2}) =
            \begin{cases}
            a x_{1}^{3} - b x_{1}^2 & \text{if } x_{1} <0\\
            -(slope - x_{2} + 0.6(z-4)^2) x_{1} &\text{if }x_{1} \geq 0
            \end{cases}

    and:

        .. math::
            f_{2}(x_{2}) =
            \begin{cases}
            0 & \text{if } x_{2} <-0.25\\
            a_{2}(x_{2} + 0.25) & \text{if } x_{2} \geq -0.25
            \end{cases}
    """

    _ui_name = "Epileptor"
    ui_configurable_parameters = ["Iext", "Iext2", "r", "x0", "slope"]

    a = arrays.FloatArray(
        label="a",
        default=numpy.array([1]),
        doc="Coefficient of the cubic term in the first state variable",
        order=-1)

    b = arrays.FloatArray(
        label="b",
        default=numpy.array([3]),
        doc="Coefficient of the squared term in the first state variabel",
        order=-1)

    c = arrays.FloatArray(
        label="c",
        default=numpy.array([1]),
        doc="Additive coefficient for the second state variable, \
        called :math:`y_{0}` in Jirsa paper",
        order=-1)

    d = arrays.FloatArray(
        label="d",
        default=numpy.array([5]),
        doc="Coefficient of the squared term in the second state variable",
        order=-1)

    r = arrays.FloatArray(
        label="r",
        range=basic.Range(lo=0.0, hi=0.001, step=0.00005),
        default=numpy.array([0.00035]),
        doc="Temporal scaling in the third state variable, \
        called :math:`1/\\tau_{0}` in Jirsa paper",
        order=4)

    s = arrays.FloatArray(
        label="s",
        default=numpy.array([4]),
        doc="Linear coefficient in the third state variable",
        order=-1)

    x0 = arrays.FloatArray(
        label="x0",
        range=basic.Range(lo=-3.0, hi=-1.0, step=0.1),
        default=numpy.array([-1.6]),
        doc="Epileptogenicity parameter",
        order=3)

    Iext = arrays.FloatArray(
        label="Iext",
        range=basic.Range(lo=1.5, hi=5.0, step=0.1),
        default=numpy.array([3.1]),
        doc="External input current to the first population",
        order=1)

    slope = arrays.FloatArray(
        label="slope",
        range=basic.Range(lo=-16.0, hi=6.0, step=0.1),
        default=numpy.array([0.]),
        doc="Linear coefficient in the first state variable",
        order=5)

    Iext2 = arrays.FloatArray(
        label="Iext2",
        range=basic.Range(lo=0.0, hi=1.0, step=0.05),
        default=numpy.array([0.45]),
        doc="External input current to the second population",
        order=2)

    tau = arrays.FloatArray(
        label="tau",
        default=numpy.array([10]),
        doc="Temporal scaling coefficient in fifth state variable",
        order=-1)

    aa = arrays.FloatArray(
        label="aa",
        default=numpy.array([6]),
        doc="Linear coefficient in fifth state variable",
        order=-1)

    Kvf = arrays.FloatArray(
        label="K_vf",
        default=numpy.array([0.0]),
        range=basic.Range(lo=0.0, hi=4.0, step=0.5),
        doc="Coupling scaling on a very fast time scale.",
        order=-1)

    Kf = arrays.FloatArray(
        label="K_f",
        default=numpy.array([0.0]),
        range=basic.Range(lo=0.0, hi=4.0, step=0.5),
        doc="Correspond to the coupling scaling on a fast time scale.",
        order=-1)

    state_variable_range = basic.Dict(
        label="State variable ranges [lo, hi]",
        default={"y0": numpy.array([-2., 1.]),
                 "y1": numpy.array([-20., 2.]),
                 "y2": numpy.array([2.0, 5.0]),
                 "y3": numpy.array([-2., 0.]),
                 "y4": numpy.array([0., 2.]),
                 "y5": numpy.array([-1., 1.])},
        doc="n/a",
        order=-1
        )

    variables_of_interest = basic.Enumerate(
        label="Variables watched by Monitors",
        options=["y0", "y1", "y2", "y3", "y4", "y5"],
        default=["y0", "y3"],
        select_multiple=True,
        doc="""default state variables to be monitored""",
        order=-1)

    def __init__(self, **kwargs):
        """
        """

        LOG.info("%s: init'ing..." % (str(self),))

        super(Epileptor, self).__init__(**kwargs)

        self._nvar = 6
        self.cvar = numpy.array([0, 3], dtype=numpy.int32)

        LOG.info("%s: init'ed." % (repr(self),))

    def dfun(self, state_variables, coupling, local_coupling=numpy.zeros(3),
             array=numpy.array, where=numpy.where, concat=numpy.concatenate):
        r"""
        Computes the derivatives of the state variables of the Epileptor
        with respect to time.

        Implementation note: we expect this version of the Epileptor to be used
        in a vectorized manner. Concretely, y has a shape of (6, n) where n is
        the number of nodes in the network. An consequence is that
        the original use of if/else is translated by calculated both the true
        and false forms and mixing them using a boolean mask.

        Variables of interest to be used by monitors: -y[0] + y[3]

            .. math::
                \dot{x_{1}} &=& y_{1} - f_{1}(x_{1}, x_{2}) - z + I_{ext1} \\
                \dot{y_{1}} &=& c - d x_{1}^{2} - y{1} \\
                \dot{z} &=&
                \begin{cases}
                r(4 (x_{1} - x_{0}) - z-0.1 z^{7}) & \text{if } x<0 \\
                r(4 (x_{1} - x_{0}) - z) & \text{if } x \geq 0
                \end{cases} \\
                \dot{x_{2}} &=& -y_{2} + x_{2} - x_{2}^{3} + I_{ext2} + 0.002 g - 0.3 (z-3.5) \\
                \dot{y_{2}} &=& 1 / \tau (-y_{2} + f_{2}(x_{2}))\\
                \dot{g} &=& -0.01 (g - 0.1 x_{1})

        where:
            .. math::
                f_{1}(x_{1}, x_{2}) =
                \begin{cases}
                a x_{1}^{3} - b x_{1}^2 & \text{if } x_{1} <0\\
                -(slope - x_{2} + 0.6(z-4)^2) x_{1} &\text{if }x_{1} \geq 0
                \end{cases}

            .. math::
                f_{2}(x_{2}) =
                \begin{cases}
                0 & \text{if } x_{2} <-0.25\\
                a_{2}(x_{2} + 0.25) & \text{if } x_{2} \geq -0.25
                \end{cases}

        """

        y = state_variables
        ydot = numpy.empty_like(state_variables)

        lc = local_coupling[0,:]
        Iext = self.Iext + lc
        c_pop1 = coupling[0, :]
        c_pop2 = coupling[1, :]

        # population 1
        if_ydot0 = - self.a*y[0]**2 + self.b*y[0]
        else_ydot0 = self.slope - y[3] + 0.6*(y[2]-4.0)**2
        ydot[0] = y[1] - y[2] + Iext + self.Kvf*c_pop1 + where(y[0] < 0., if_ydot0, else_ydot0) * y[0]
        ydot[1] = self.c - self.d*y[0]**2 - y[1]

        # energy
        if_ydot2 = - 0.1*y[2]**7
        else_ydot2 = 0
        ydot[2] = self.r * ( 4*(y[0] - self.x0) - y[2] + where(y[2] < 0., if_ydot2, else_ydot2))

        # population 2
        ydot[3] = -y[4] + y[3] - y[3]**3 + self.Iext2 + 2*y[5] - 0.3*(y[2] - 3.5) + self.Kf*c_pop2
        if_ydot4 = 0
        else_ydot4 = self.aa*(y[3] + 0.25)
        ydot[4] = (-y[4] + where(y[3] < -0.25, if_ydot4, else_ydot4))/self.tau

        # filter
        ydot[5] = -0.01*(y[5] - 0.1*y[0])

        return ydot


class EpileptorPermittivityCoupling(Model):
    r"""
    Modified version of the Epileptor model:

    - The third state variable equation is modified to account for the time
      difference between interictal and ictal states
    - The equations are scales in time to have realist time lengths
    - A seventh state variable is added to directly calculate the correct
      output of the model for the monitors (not strictly correct
      mathematically except for Euler integration method)
    - There is a possible coupling between fast and slow time scales, call the
      permittivity coupling.

    .. figure :: img/EpileptorPermittivityCoupling_01_mode_0_pplane.svg
        :alt: Epileptor phase plane

    .. automethod:: EpileptorPermittivityCoupling.__init__

    Variables of interest to be used by monitors: y[6] = -y[0] + y[3]

        .. math::
            \dot{x_{1}} &=& y_{1} - f_{1}(x_{1}, x_{2}) - z + I_{ext1} \\
            \dot{y_{1}} &=& c - d x_{1}^{2} - y{1} \\
            \dot{z} &=& r(x_{0} + 3/(1 + \exp((-x_{1}-0.5)/0.1)) - z)\\
            \dot{x_{2}} &=& -y_{2} + x_{2} - x_{2}^{3} + I_{ext2} + 0.002 g(x_{1}) - 0.3 (z-3.5) \\
            \dot{y_{2}} &=& 1 / \tau (-y_{2} + f_{2}(x_{1}, x_{2}))\\
            \dot{g} &=& -0.01 (g - 0.1 x_{1})

    where:
        .. math::
            f_{1}(x_{1}, x_{2}) =
            \begin{cases}
            a x_{1}^{3} - b x_{1}^2 & \text{if } x_{1} <0\\
            -(slope - x_{2} + 0.6(z-4)^2) x_{1} &\text{if }x_{1} \geq 0
            \end{cases}

    and:
        .. math::
            f_{2}(x_{2}) =
            \begin{cases}
            0 & \text{if } x_{2} <-0.25\\
            a_{2}(x_{2} + 0.25) & \text{if } x_{2} \geq -0.25
            \end{cases}
    """

    _ui_name = "Epileptor with Permittivity Coupling"
    ui_configurable_parameters = ["Iext", "Iext2", "r", "x0", "slope"]

    a = arrays.FloatArray(
        label="a",
        default=numpy.array([1]),
        doc="Coefficient of the cubic term in the first state variable",
        order=-1)

    b = arrays.FloatArray(
        label="b",
        default=numpy.array([3]),
        doc="Coefficient of the squared term in the first state variabel",
        order=-1)

    c = arrays.FloatArray(
        label="c",
        default=numpy.array([1]),
        doc="Additive coefficient for the second state variable, \
        called :math:`y_{0}` in Jirsa paper",
        order=-1)

    d = arrays.FloatArray(
        label="d",
        default=numpy.array([5]),
        doc="Coefficient of the squared term in the second state variable",
        order=-1)

    r = arrays.FloatArray(
        label="r",
        range=basic.Range(lo=0.0, hi=0.001, step=0.00005),
        default=numpy.array([0.00035]),
        doc="Temporal scaling in the third state variable, \
        called :math:`1/\\tau_{0}` in Jirsa paper",
        order=4)

    s = arrays.FloatArray(
        label="s",
        default=numpy.array([4]),
        doc="Linear coefficient in the third state variable",
        order=-1)

    x0 = arrays.FloatArray(
        label="x0",
        range=basic.Range(lo=2.0, hi=6.0, step=0.1),
        default=numpy.array([2.5]),
        doc="Epileptogenicity parameter",
        order=3)

    Iext = arrays.FloatArray(
        label="Iext",
        range=basic.Range(lo=1.5, hi=5.0, step=0.1),
        default=numpy.array([3.1]),
        doc="External input current to the first population",
        order=1)

    slope = arrays.FloatArray(
        label="slope",
        range=basic.Range(lo=-16.0, hi=6.0, step=0.1),
        default=numpy.array([0.]),
        doc="Linear coefficient in the first state variable",
        order=5)

    Iext2 = arrays.FloatArray(
        label="Iext2",
        range=basic.Range(lo=0.0, hi=1.0, step=0.05),
        default=numpy.array([0.45]),
        doc="External input current to the second population",
        order=2)

    tau = arrays.FloatArray(
        label="tau",
        default=numpy.array([10]),
        doc="Temporal scaling coefficient in fifth state variable",
        order=-1)

    aa = arrays.FloatArray(
        label="aa",
        default=numpy.array([6]),
        doc="Linear coefficient in fifth state variable",
        order=-1)

    Kvf = arrays.FloatArray(
        label="K_vf",
        default=numpy.array([0.0]),
        range=basic.Range(lo=0.0, hi=4.0, step=0.5),
        doc="Coupling scaling on a very fast time scale.",
        order=-1)

    Kf = arrays.FloatArray(
        label="K_f",
        default=numpy.array([0.0]),
        range=basic.Range(lo=0.0, hi=4.0, step=0.5),
        doc="Correspond to the coupling scaling on a fast time scale.",
        order=-1)

    Ks = arrays.FloatArray(
        label="K_s",
        default=numpy.array([0.0]),
        range=basic.Range(lo=0.0, hi=4.0, step=0.5),
        doc="Coupling scaling on a slow time scale.",
        order=-1)

    tt = arrays.FloatArray(
        label="tt",
        default=numpy.array([1.0/(2**4)]),
        range=basic.Range(lo=0.001, hi=1.0, step=0.001),
        doc="Time scaling of the whole system to the system in real time",
        order=6)

    state_variable_range = basic.Dict(
        label="State variable ranges [lo, hi]",
        default={"y0": numpy.array([-2., 1.]),
                 "y1": numpy.array([-20, 2.]),
                 "y2": numpy.array([2.0, 5.0]),
                 "y3": numpy.array([-2., -1.]),
                 "y4": numpy.array([0., 2.]),
                 "y5": numpy.array([-1., 1.]),
                 "y6": numpy.array([-5., 5.])},
        doc="n/a",
        order=-1
        )

    variables_of_interest = basic.Enumerate(
        label="Variables watched by Monitors",
        options=["y0", "y1", "y2", "y3", "y4", "y5", "y6"],
        default=["y0", "y3", "y6"],
        select_multiple=True,
        doc="""default state variables to be monitored""",
        order=-1)

    def __init__(self, **kwargs):
        """
        """

        LOG.info("%s: init'ing..." % (str(self),))

        super(EpileptorPermittivityCoupling, self).__init__(**kwargs)

        self._nvar = 7
        self.cvar = numpy.array([0, 3], dtype=numpy.int32)

        LOG.info("%s: init'ed." % (repr(self),))

    def dfun(self, state_variables, coupling, local_coupling=numpy.zeros(3),
             array=numpy.array, where=numpy.where, concat=numpy.concatenate):
        r"""
        Computes the derivatives of the state variables of the Epileptor
        with respect to time.

        Implementation note: we expect this version of the Epileptor to be used
        in a vectorized manner. Concretely, y has a shape of (6, n) where n is
        the number of nodes in the network. An consequence is that
        the original use of if/else is translated by calculated both the true
        and false forms and mixing them using a boolean mask.

        Variables of interest to be used by monitors: y[6] = -y[0] + y[3]

            .. math::
                \dot{x_{1}} &=& y_{1} - f_{1}(x_{1}, x_{2}) - z + I_{ext1} \\
                \dot{y_{1}} &=& c - d x_{1}^{2} - y{1} \\
                \dot{z} &=& r(x_{0} + 3/(1 + \exp((-x_{1}-0.5)/0.1)) - z)\\
                \dot{x_{2}} &=& -y_{2} + x_{2} - x_{2}^{3} + I_{ext2} + 0.002 g(x_{1}) - 0.3 (z-3.5) \\
                \dot{y_{2}} &=& 1 / \tau (-y_{2} + f_{2}(x_{1}, x_{2}))\\
                \dot{g} &=& -0.01 (g - 0.1 x_{1})

        where:
            .. math::
                f_{1}(x_{1}, x_{2}) =
                \begin{cases}
                a x_{1}^{3} - b x_{1}^2 & \text{if } x_{1} <0\\
                -(slope - x_{2} + 0.6(z-4)^2) x_{1} &\text{if }x_{1} \geq 0
                \end{cases}

        and:

            .. math::
                f_{2}(x_{2}) =
                \begin{cases}
                0 & \text{if } x_{2} <-0.25\\
                a_{2}(x_{2} + 0.25) & \text{if } x_{2} \geq -0.25
                \end{cases}

"""

        y = state_variables
        ydot = numpy.empty_like(state_variables)

        lc = local_coupling[0,:]
        Iext = self.Iext + lc
        c_pop1 = coupling[0, :]
        c_pop2 = coupling[1, :]

        # population 1
        if_ydot0 = - self.a*y[0]**2 + self.b*y[0]
        else_ydot0 = self.slope - y[3] + 0.6*(y[2]-4.0)**2
        ydot[0] = y[1] - y[2] + Iext + self.Kvf*c_pop1 + where(y[0] < 0., if_ydot0, else_ydot0)*y[0]
        ydot[1] = self.c - self.d*y[0]**2 - y[1]

        # energy
        ydot[2] = self.r*(3./(1.+numpy.exp(-(y[0]+0.5)/0.2)) + self.x0 - y[2] - self.Ks*c_pop1)

        # population 2
        ydot[3] = -y[4] + y[3] - y[3]**3 + self.Iext2 + 2*y[5] - 0.3*(y[2] - 3.5) + self.Kf*c_pop2
        if_ydot4 = 0
        else_ydot4 = self.aa*(y[3] + 0.25)
        ydot[4] = (-y[4] + where(y[3] < -0.25, if_ydot4, else_ydot4))/self.tau

        # filter
        ydot[5] = -0.01*(y[5] - 0.1*y[0])

        # output time series
        ydot[6] = -ydot[0] + ydot[3]
        ydot *= self.tt
        return ydot<|MERGE_RESOLUTION|>--- conflicted
+++ resolved
@@ -2898,14 +2898,7 @@
 
         # Pre-allocate the result array then instruct numexpr to use it as output.
         # This avoids an expensive array concatenation
-<<<<<<< HEAD
-        deriv = numpy.empty_like(state_variables)
-
-        ev('d * tau * (alpha * W - f * V**3 + e * V**2 + g * V + gamma * I + gamma *c_0 + l_0)', out=deriv[0])
-        ev('d * (a + b * V + c * V**2 - beta * W) / tau', out=deriv[1])
-=======
         derivative = numpy.empty_like(state_variables)
->>>>>>> 5b06fc1f
 
         ev('d * tau * (alpha * W - f * V**3 + e * V**2 + g * V + gamma * I + gamma *c_0 + lc_0)', out=derivative[0])
         ev('d * (a + b * V + c * V**2 - beta * W) / tau', out=derivative[1])
