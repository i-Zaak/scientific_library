# -*- coding: utf-8 -*-
#
#
#  TheVirtualBrain-Scientific Package. This package holds all simulators, and 
# analysers necessary to run brain-simulations. You can use it stand alone or
# in conjunction with TheVirtualBrain-Framework Package. See content of the
# documentation-folder for more details. See also http://www.thevirtualbrain.org
#
# (c) 2012-2013, Baycrest Centre for Geriatric Care ("Baycrest")
#
# This program is free software; you can redistribute it and/or modify it under 
# the terms of the GNU General Public License version 2 as published by the Free
# Software Foundation. This program is distributed in the hope that it will be
# useful, but WITHOUT ANY WARRANTY; without even the implied warranty of 
# MERCHANTABILITY or FITNESS FOR A PARTICULAR PURPOSE. See the GNU General Public
# License for more details. You should have received a copy of the GNU General 
# Public License along with this program; if not, you can download it here
# http://www.gnu.org/licenses/old-licenses/gpl-2.0
#
#
#   CITATION:
# When using The Virtual Brain for scientific publications, please cite it as follows:
#
#   Paula Sanz Leon, Stuart A. Knock, M. Marmaduke Woodman, Lia Domide,
#   Jochen Mersmann, Anthony R. McIntosh, Viktor Jirsa (2013)
#       The Virtual Brain: a simulator of primate brain network dynamics.
#   Frontiers in Neuroinformatics (7:10. doi: 10.3389/fninf.2013.00010)
#
#

"""
This is the main module of the simulator. It defines the Simulator class which
brings together all the structural and dynamic components necessary to define a
simulation and the method for running the simulation.

.. moduleauthor:: Stuart A. Knock <Stuart@tvb.invalid>
.. moduleauthor:: Marmaduke Woodman <mw@eml.cc>
.. moduleauthor:: Paula Sanz Leon <Paula@tvb.invalid>

"""

import numpy
import scipy.sparse as sparse
from tvb.basic.profile import TvbProfile
import tvb.basic.traits.core as core
import tvb.basic.traits.types_basic as basic
from tvb.basic.filters.chain import UIFilter, FilterChain

import tvb.simulator.models as models_module
import tvb.simulator.integrators as integrators_module
import tvb.simulator.monitors as monitors_module
import tvb.simulator.coupling as coupling_module

import tvb.datatypes.arrays as arrays_dtype
import tvb.datatypes.surfaces as surfaces_dtype
import tvb.datatypes.connectivity as connectivity_dtype
#import tvb.datatypes.coupling as coupling_dtype
import tvb.datatypes.patterns as patterns_dtype

from tvb.simulator.common import psutil, get_logger
LOG = get_logger(__name__)


#from tvb.simulator.common import iround

class Simulator(core.Type):
    """
    The Simulator class coordinates classes from all other modules in the
    simulator package in order to perform simulations. 

    In general, it is necessary to initialiaze a simulator with the desired
    components and then call the simulator in a loop to obtain simulation
    data:
    
    >>> sim = Simulator(...)
    >>> for output in sim(simulation_length=1000):
            ...
    
    Please refer to the user guide and the demos for more detail.


    .. #Currently there seems to be a clash betwen traits and autodoc, autodoc
    .. #can't find the methods of the class, the class specific names below get
    .. #us around this...
    .. automethod:: Simulator.__init__
    .. automethod:: Simulator.configure
    .. automethod:: Simulator.__call__
    .. automethod:: Simulator.configure_history
    .. automethod:: Simulator.configure_integrator_noise
    .. automethod:: Simulator.memory_requirement
    .. automethod:: Simulator.runtime
    .. automethod:: Simulator.storage_requirement


    """

    connectivity = connectivity_dtype.Connectivity(
        label="Long-range connectivity",
        default=None,
        order=1,
        required=True,
        filters_ui=[UIFilter(linked_elem_name="projection_matrix_data",
                             linked_elem_field=FilterChain.datatype + "._sources",
                             linked_elem_parent_name="monitors",
                             linked_elem_parent_option="EEG"),
                    UIFilter(linked_elem_name="region_mapping_data",
                             linked_elem_field=FilterChain.datatype + "._connectivity",
                             linked_elem_parent_name="surface",
                             linked_elem_parent_option=None)],
        doc="""A tvb.datatypes.Connectivity object which contains the
        structural long-range connectivity data (i.e., white-matter tracts). In
        combination with the ``Long-range coupling function`` it defines the inter-regional
        connections. These couplings undergo a time delay via signal propagation 
        with a propagation speed of ``Conduction Speed``""")

    conduction_speed = basic.Float(
        label="Conduction Speed",
        default=3.0,
        order=2,
        required=False,
        range=basic.Range(lo=0.01, hi=100.0, step=1.0),
        doc="""Conduction speed for ``Long-range connectivity`` (mm/ms)""")

    coupling = coupling_module.Coupling(
        label="Long-range coupling function",
        default=coupling_module.Linear(),
        required=True,
        order=2,
        doc="""The coupling function is applied to the activity propagated
        between regions by the ``Long-range connectivity`` before it enters the local
        dynamic equations of the Model. Its primary purpose is to 'rescale' the
        incoming activity to a level appropriate to Model.""")
    
    surface_coupling = coupling_module.Surface_Coupling(
        label="Short-range coupling function",
        default=coupling_module.Sparse_Basic(),
        required=False,
        order=2,
        doc="""The coupling function is applied to the activity propagated
        on the cortical surface by the ``Short-range connectivity`` before it enters the local
        dynamic equations of the Model. Its primary purpose is to 'rescale' the
        incoming activity to a level appropriate to Model.""")

    surface = surfaces_dtype.Cortex(
        label="Cortical surface",
        default=None,
        order=3,
        required=False,
        filters_backend=FilterChain(fields=[FilterChain.datatype + '._valid_for_simulations'],
                                    operations=["=="], values=[True]),
        filters_ui=[UIFilter(linked_elem_name="projection_matrix_data",
                             linked_elem_field=FilterChain.datatype + "._sources",
                             linked_elem_parent_name="monitors",
                             linked_elem_parent_option="EEG"),
                    UIFilter(linked_elem_name="local_connectivity",
                             linked_elem_field=FilterChain.datatype + "._surface",
                             linked_elem_parent_name="surface",
                             linked_elem_parent_option=None)],
        doc="""By default, a tvb.datatypes.Cortex object which represents the
        cortical surface defined by points in the 3D physical space and their 
        neighborhood relationship. In the current TVB version, when setting up a 
        surface-based simulation, the option to configure the spatial spread of 
        the ``Local Connectivity`` is available.""")

    stimulus = patterns_dtype.SpatioTemporalPattern(
        label="Spatiotemporal stimulus",
        default=None,
        order=4,
        required=False,
        doc="""A ``Spatiotemporal stimulus`` can be defined at the region or surface level.
        It's composed of spatial and temporal components. For region defined stimuli
        the spatial component is just the strength with which the temporal
        component is applied to each region. For surface defined stimuli,  a
        (spatial) function, with finite-support, is used to define the strength 
        of the stimuli on the surface centred around one or more focal points. 
        In the current version of TVB, stimuli are applied to the first state 
        variable of the ``Local dynamic model``.""")

    model = models_module.Model(
        label="Local dynamic model",
        default=models_module.Generic2dOscillator,
        required=True,
        order=5,
        doc="""A tvb.simulator.Model object which describe the local dynamic
        equations, their parameters, and, to some extent, where connectivity
        (local and long-range) enters and which state-variables the Monitors
        monitor. By default the 'Generic2dOscillator' model is used. Read the 
        Scientific documentation to learn more about this model.""")

    integrator = integrators_module.Integrator(
        label="Integration scheme",
        default=integrators_module.HeunDeterministic,
        required=True,
        order=6,
        doc="""A tvb.simulator.Integrator object which is
            an integration scheme with supporting attributes such as 
            integration step size and noise specification for stochastic 
            methods. It is used to compute the time courses of the model state 
            variables.""")

    initial_conditions = arrays_dtype.FloatArray(
        label="Initial Conditions",
        default=None,
        order=-1,
        required=False,
        doc="""Initial conditions from which the simulation will begin. By
        default, random initial conditions are provided. Needs to be the same shape
        as simulator 'history', ie, initial history function which defines the 
        minimal initial state of the network with time delays before time t=0. 
        If the number of time points in the provided array is insufficient the 
        array will be padded with random values based on the 'state_variables_range'
        attribute.""")

    monitors = monitors_module.Monitor(
        label="Monitor(s)",
        default=monitors_module.TemporalAverage,
        required=True,
        order=8,
        select_multiple=True,
        doc="""A tvb.simulator.Monitor or a list of tvb.simulator.Monitor
        objects that 'know' how to record relevant data from the simulation. Two
        main types exist: 1) simple, spatial and temporal, reductions (subsets
        or averages); 2) physiological measurements, such as EEG, MEG and fMRI.
        By default the Model's specified variables_of_interest are returned,
        temporally downsampled from the raw integration rate to a sample rate of
        1024Hz.""")

    simulation_length = basic.Float(
        label="Simulation Length (ms)",
        default=1000.0,     # ie 1 second
        required=True,
        order=9,
        doc="""The length of a simulation in milliseconds (ms).""")


    def __init__(self, **kwargs): 
        """
        Use the base class' mechanisms to initialise the traited attributes 
        declared above, overriding defaults with any provided keywords. Then
        declare any non-traited attributes.

        """
        super(Simulator, self).__init__(**kwargs) 
        LOG.debug(str(kwargs))

        self.calls = 0
        self.current_step = 0

        self.number_of_nodes = None
        self.horizon = None
        self.good_history_shape = None
        self.history = None
        self._memory_requirement_guess = None
        self._memory_requirement_census = None
        self._storage_requirement = None
        self._runtime = None

    def __str__(self):
        return "Simulator(**kwargs)"

    def preconfigure(self):
        """
        Configure just the basic fields, so that memory can be estimated
        """
        self.connectivity.configure()

        if self.surface:
            self.surface.configure()

        if self.stimulus:
            self.stimulus.configure()

        self.coupling.configure()
        self.model.configure()
        self.integrator.configure()

        # monitors needs to be a list or tuple, even if there is only one...
        if not isinstance(self.monitors, (list, tuple)):
            self.monitors = [self.monitors]

        # Configure monitors
        for monitor in self.monitors:
            monitor.configure()

        ##------------- Now the the interdependant configuration -------------##

        #"Nodes" refers to either regions or vertices + non-cortical regions.
        if self.surface is None:
            self.number_of_nodes = self.connectivity.number_of_regions
        else:
            #try:
            self.number_of_nodes = self.surface.region_mapping.shape[0]
            #except AttributeError:
            #    msg = "%s: Surface needs region mapping defined... "
            #    LOG.error(msg % (repr(self)))

        # Estimate of memory usage
        self._guesstimate_memory_requirement()


    def configure(self, full_configure=True):
        """
        The first step of configuration is to run the configure methods of all
        the Simulator's components, ie its traited attributes.

        Configuration of a Simulator primarily consists of calculating the
        attributes, etc, which depend on the combinations of the Simulator's
        traited attributes (keyword args).

        Converts delays from physical time units into integration steps
        and updates attributes that depend on combinations of the 6 inputs.
        """
        if full_configure:
            # When run from GUI, preconfigure is run separately, and we want to avoid running that part twice
            self.preconfigure()

        #Make sure spatialised model parameters have the right shape (number_of_nodes, 1)
        excluded_params = ("state_variable_range", "variables_of_interest", "noise", "psi_table", "nerf_table")

        for param in self.model.trait.keys():
            if param in excluded_params:
                continue
            #If it's a surface sim and model parameters were provided at the region level
            region_parameters = getattr(self.model, param)
            if self.surface is not None:
                if region_parameters.size == self.connectivity.number_of_regions:
                    new_parameters = region_parameters[self.surface.region_mapping].reshape((-1, 1))
                    setattr(self.model, param, new_parameters)
            region_parameters = getattr(self.model, param)
            if region_parameters.size == self.number_of_nodes:
                new_parameters = region_parameters.reshape((-1, 1))
                setattr(self.model, param, new_parameters)

        #Configure spatial component of any stimuli
        self.configure_stimuli()

        #Set delays, provided in physical units, in integration steps.
        self.connectivity.set_idelays(self.integrator.dt)

        self.horizon = numpy.max(self.connectivity.idelays) + 1
        LOG.info("horizon is %d steps" % self.horizon)

        # workspace -- minimal state of network with delays
        self.good_history_shape = (self.horizon, self.model.nvar,
                                   self.number_of_nodes,
                                   self.model.number_of_modes)
        msg = "%s: History shape will be: %s"
        LOG.debug(msg % (repr(self), str(self.good_history_shape)))

        #Reshape integrator.noise.nsig, if necessary.
        if isinstance(self.integrator, integrators_module.IntegratorStochastic):
            self.configure_integrator_noise()

        self.configure_history(self.initial_conditions)

        #Configure Monitors to work with selected Model, etc...
        self.configure_monitors()

        #Estimate of memory usage. 
        self._census_memory_requirement()


    def __call__(self, simulation_length=None, random_state=None):
        """
        When a Simulator is called it returns an iterator.

        kwargs:

        ``simulation_length``:
           total time of simulation

        ``random_state``: 
           a state for the NumPy random number generator, saved from a previous 
           call to permit consistent continuation of a simulation.

        """
        #The number of times this Simulator has been called.
        self.calls += 1

        #Update the simulator objects simulation_length attribute,
        if simulation_length is None:
            simulation_length = self.simulation_length
        else:
            self.simulation_length = simulation_length

        #Estimate run time and storage requirements, with logging.
        self._guesstimate_runtime()
        self._calculate_storage_requirement()

        if random_state is not None:
            if isinstance(self.integrator, integrators_module.IntegratorStochastic):
                self.integrator.noise.random_stream.set_state(random_state)
                msg = "%s: random_state supplied. Seed is: %s"
                LOG.info(msg % (str(self),str(self.integrator.noise.random_stream.get_state()[1][0])))
            else:
                msg = "%s: random_state supplied for non-stochastic integration"
                LOG.warn(msg % str(self))

        #Determine the number of integration steps required to produce  
        #data of simulation_length
        int_steps = int(simulation_length / self.integrator.dt)
        LOG.info("%s: gonna do %d integration steps" % (str(self), int_steps))

        # locals for cleaner code.
        horizon = self.horizon
        history = self.history
        dfun = self.model.dfun
        coupling = self.coupling
        if self.surface is not None:
            surface_coupling = self.surface_coupling
        scheme = self.integrator.scheme
        npsum = numpy.sum
        npdot = numpy.dot
        ncvar = len(self.model.cvar)
        number_of_regions = self.connectivity.number_of_regions
        nsn = (number_of_regions, 1, number_of_regions)

        #Create cvar index array of shape ...
        cvar  = numpy.tile(numpy.ones(nsn, dtype=numpy.int32), (1, ncvar, 1))
        for k in range(0, ncvar):
            cvar[:, k, :] = self.model.cvar[k] * cvar[:, k, :]
        LOG.debug("%s: cvar shape is: %s" % (str(self), str(cvar.shape)))
        LOG.debug("%s: cvars are : %s" % (str(self), str(numpy.unique(cvar))))

        #reshaped connectivity.idelays for ...
        idelays = self.connectivity.idelays.reshape(nsn)
        idelays = numpy.tile(idelays, (1, ncvar, 1))
        LOG.debug("%s: idelays shape is: %s" % (str(self), str(idelays.shape)))

        #reshaped connectivity.weights for ...
        weights = self.connectivity.weights.reshape(nsn + (1,))
        weights = numpy.tile(weights, (1, ncvar, 1, self.model.number_of_modes))
        LOG.debug("%s: weights shape is: %s" % (str(self), str(weights.shape)))

        #Create node index array of shape ...
        node_ids = numpy.tile(numpy.arange(number_of_regions)[:, numpy.newaxis],
                              (1, number_of_regions)).reshape(nsn)
        node_ids = numpy.tile(node_ids, (1, ncvar, 1)).T
        LOG.debug("%s: node_ids shape is: %s"%(str(self), str(node_ids.shape)))

        if self.surface is None:
            local_weights = 0.0
        else:
            region_average = self.surface.region_average
            region_history = npdot(region_average, history) # this may be very expensive ~60sec for epileptor (many states and modes ...)
            region_history = region_history.transpose((1, 2, 0, 3))
            if self.surface.coupling_strength.size == 1:
                local_weights = (self.surface.coupling_strength[0] *
                                  self.surface.local_connectivity.matrix)
                # Compute the local coupling term here

            elif self.surface.coupling_strength.size == self.surface.number_of_vertices:
                ind = numpy.arange(self.number_of_nodes, dtype=int)
                vec_cs = numpy.zeros((self.number_of_nodes,))
                vec_cs[:self.surface.number_of_vertices] = self.surface.coupling_strength
                sp_cs = sparse.csc_matrix((vec_cs, (ind, ind)),
                                          shape=(self.number_of_nodes, self.number_of_nodes))
                local_weights = sp_cs * self.surface.local_connectivity.matrix

        if self.stimulus is None:
            stimulus = 0.0
        else:  # TODO: Consider changing to simulator absolute time... This is an open discussion, a matter of interpretation of the stimuli time axis.
            time = numpy.arange(0, simulation_length, self.integrator.dt)
            time = time[numpy.newaxis, :]
            self.stimulus.configure_time(time)
            stimulus = numpy.zeros((self.model.nvar, self.number_of_nodes, 1))
            LOG.debug("%s: stimulus shape is: %s" % (str(self), str(stimulus.shape)))

        # initial state, history[timepoint[0], state_variables, nodes, modes]
        state = history[self.current_step % horizon, :]
        LOG.debug("%s: state shape is: %s" % (str(self), str(state.shape)))

        if self.surface is not None:
            # the vertex mapping array is huge but sparse.
            # csr because I expect the row to have one value and I expect the dot to proceed row wise.
            vertex_mapping = sparse.csr_matrix(self.surface.vertex_mapping)
            # this is big a well. same shape as the vertex mapping.
            region_average = sparse.csr_matrix(region_average)
            
            node_coupling_shape = (vertex_mapping.shape[0], ncvar, self.model.number_of_modes)

        for step in xrange(self.current_step + 1, self.current_step+int_steps+1):
            if self.surface is None:
                delayed_state = history[(step - 1 - idelays) % horizon, cvar, node_ids, :]   # for region simulations this is the bottleneck
                node_coupling = coupling(weights, state[self.model.cvar], delayed_state)
                local_coupling = numpy.zeros((1,1,1))
            else:
                delayed_state   = region_history[(step - 1 - idelays) % horizon, cvar, node_ids, :]  # expensive as well
                region_coupling = coupling(weights, region_history[(step - 1) % horizon, self.model.cvar], delayed_state)
                node_coupling = numpy.empty(node_coupling_shape)

                # sparse matrices cannot multiply with 3d arrays so we use a loop over the modes                
                for mi in xrange(self.model.number_of_modes):
                    node_coupling[..., mi] = vertex_mapping * region_coupling[..., mi].T

                node_coupling = node_coupling.transpose((1, 0, 2))
                local_coupling = surface_coupling(local_weights, state[self.model.lcvar],state[self.model.lcvar]) # TODO incorporate delays on surface

            if self.stimulus is not None:
                stimulus[self.model.cvar, :, :] = numpy.reshape(self.stimulus(step - (self.current_step + 1)),
                                                                (1, -1, 1))
<<<<<<< HEAD
            #local_coupling = local_weights * state[self.model.lcvar]
            
=======

>>>>>>> 5b06fc1f
            state = scheme(state, dfun, node_coupling, local_coupling, stimulus)
            history[step % horizon, :] = state

            if self.surface is not None:
                # this optimisation is similar to the one done for vertex_mapping above
                step_avg = numpy.empty((number_of_regions, state.shape[0], self.model.number_of_modes))
                for mi in xrange(self.model.number_of_modes):
                    step_avg[..., mi] = region_average.dot(state[..., mi].T)

                region_history[step % horizon, :] = step_avg.transpose((1, 0, 2))

            # monitor.things e.g. raw, average, eeg, meg, fmri...
            output = [monitor.record(step, state) for monitor in self.monitors]
            if any(outputi is not None for outputi in output):
                yield output

        # This -1 is here for not repeating the point on resume
        self.current_step = self.current_step + int_steps - 1
        self.history = history


    def configure_history(self, initial_conditions=None):
        """
        Set initial conditions for the simulation using either the provided 
        initial_conditions or, if none are provided, the model's initial() 
        method. This method is called durin the Simulator's __init__(). 

        Any initial_conditions that are provided as an argument are expected 
        to have dimensions 1, 2, and 3 with shapse corresponding to the number
        of state_variables, nodes and modes, respectively. If the provided 
        inital_conditions are shorter in time (dim=0) than the required history
        the model's initial() method is called to make up the difference.

        """

        history = self.history
        if initial_conditions is None:
            msg = "%s: Setting default history using model's initial() method."
            LOG.info(msg % str(self))
            history = self.model.initial(self.integrator.dt, self.good_history_shape)
        else:
            # history should be [timepoints, state_variables, nodes, modes]
            LOG.info("%s: Received initial conditions as arg." % str(self))
            ic_shape = initial_conditions.shape
            if ic_shape[1:] != self.good_history_shape[1:]:
                msg = "%s: bad initial_conditions[1:] shape %s, should be %s"
                msg %= self, ic_shape[1:], self.good_history_shape[1:]
                raise ValueError(msg)
            else:
                if ic_shape[0] >= self.horizon:
                    msg = "%s: Using last %s time-steps for history."
                    LOG.info(msg % (str(self), self.horizon))
                    history = initial_conditions[-self.horizon:, :, :, :].copy()
                else:
                    msg = "%s: initial_conditions shorter than required."
                    LOG.info(msg % str(self))
                    msg = "%s: Using model's initial() method for difference."
                    LOG.info(msg % str(self))
                    history = self.model.initial(self.integrator.dt, self.good_history_shape)
                    csmh = self.current_step % self.horizon
                    history = numpy.roll(history, -csmh, axis=0)
                    history[:ic_shape[0], :, :, :] = initial_conditions
                    history = numpy.roll(history, csmh, axis=0)
                self.current_step += ic_shape[0] - 1
            msg = "%s: history shape is: %s"
            LOG.debug(msg % (str(self), str(history.shape)))
        self.history = history

    def configure_integrator_noise(self):
        """
        This enables having noise to be state variable specific and/or to enter 
        only via specific brain structures, for example it we only want to 
        consider noise as an external input entering the brain via appropriate
        thalamic nuclei.

        Support 3 possible shapes:
            1) number_of_nodes;

            2) number_of_state_variables; and 

            3) (number_of_state_variables, number_of_nodes).

        """

        noise = self.integrator.noise        

        if self.integrator.noise.ntau > 0.0:
            self.integrator.noise.configure_coloured(self.integrator.dt,
                                                     self.good_history_shape[1:])
        else:
            self.integrator.noise.configure_white(self.integrator.dt,
                                                  self.good_history_shape[1:])

        if self.surface is not None:
            if self.integrator.noise.nsig.size == self.connectivity.number_of_regions:
                self.integrator.noise.nsig = self.integrator.noise.nsig[self.surface.region_mapping]
            elif self.integrator.noise.nsig.size == self.model.nvar * self.connectivity.number_of_regions:
                self.integrator.noise.nsig = self.integrator.noise.nsig[:, self.surface.region_mapping]

        good_nsig_shape = (self.model.nvar, self.number_of_nodes,
                           self.model.number_of_modes)
        nsig = self.integrator.noise.nsig
        LOG.debug("Simulator.integrator.noise.nsig shape: %s" % str(nsig.shape))
        if nsig.shape in (good_nsig_shape, (1,)):
            return
        elif nsig.shape == (self.model.nvar, ):
            nsig = nsig.reshape((self.model.nvar, 1, 1))
        elif nsig.shape == (self.number_of_nodes, ):
            nsig = nsig.reshape((1, self.number_of_nodes, 1))
        elif nsig.shape == (self.model.nvar, self.number_of_nodes):
            nsig = nsig.reshape((self.model.nvar, self.number_of_nodes, 1))
        else:
            msg = "Bad Simulator.integrator.noise.nsig shape: %s"
            LOG.error(msg % str(nsig.shape))

        LOG.debug("Simulator.integrator.noise.nsig shape: %s" % str(nsig.shape))
        self.integrator.noise.nsig = nsig


    def configure_monitors(self):
        """ Configure the requested Monitors for this Simulator """
        if not isinstance(self.monitors, (list, tuple)):
            self.monitors = [self.monitors]

        # Configure monitors 
        for monitor in self.monitors:
            monitor.config_for_sim(self)


    def configure_stimuli(self):
        """ Configure the defined Stimuli for this Simulator """
        if self.stimulus is not None:
            if self.surface:
                self.stimulus.configure_space(self.surface.region_mapping)
            else:
                self.stimulus.configure_space()


    def memory_requirement(self):
        """
        Return an estimated of the memory requirements (Bytes) for this
        simulator's current configuration.
        """
        self._guesstimate_memory_requirement()
        return self._memory_requirement_guess


    def runtime(self, simulation_length):
        """
        Return an estimated run time (seconds) for the simulator's current 
        configuration and a specified simulation length.

        """
        self.simulation_length = simulation_length
        self._guesstimate_runtime()
        return self._runtime


    def storage_requirement(self, simulation_length):
        """
        Return an estimated storage requirement (Bytes) for the simulator's
        current configuration and a specified simulation length.

        """
        self.simulation_length = simulation_length
        self._calculate_storage_requirement()
        return self._storage_requirement


    def _guesstimate_memory_requirement(self):
        """
        guesstimate the memory required for this simulator.

        Guesstimate is based on the shape of the dominant arrays, and as such 
        can operate before configuration.

        NOTE: Assumes returned/yeilded data is in some sense "taken care of" in
            the world outside the simulator, and so doesn't consider it, making
            the simulator's history, and surface if present, the dominant 
            memory pigs...

        """
        if self.surface:
            number_of_nodes = self.surface.number_of_vertices
        else:
            number_of_nodes = self.connectivity.number_of_regions

        number_of_regions = self.connectivity.number_of_regions

        magic_number = 2.42  # Current guesstimate is low by about a factor of 2, seems safer to over estimate...
        bits_64 = 8.0  # Bytes
        bits_32 = 4.0  # Bytes
        #NOTE: The speed hack for getting the first element of hist shape should
        #      partially resolves calling of this method with a non-configured
        #     connectivity, there remains the less common issue if no tract_lengths...
        hist_shape = (self.connectivity.tract_lengths.max() / (self.conduction_speed or
                                                               self.connectivity.speed or 3.0) / self.integrator.dt,
                      self.model.nvar, number_of_nodes, 
                      self.model.number_of_modes)
        memreq = numpy.prod(hist_shape) * bits_64
        if self.surface:
            memreq += self.surface.number_of_triangles * 3 * bits_32 * 2  # normals
            memreq += self.surface.number_of_vertices * 3 * bits_64 * 2   # normals
            memreq += number_of_nodes * number_of_regions * bits_64 * 4   # vertex_mapping, region_average, region_sum
            #???memreq += self.surface.local_connectivity.matrix.nnz * 8

        if not isinstance(self.monitors, (list, tuple)):
            monitors = [self.monitors]
        else:
            monitors = self.monitors
        for monitor in monitors:
            if not isinstance(monitor, monitors_module.Bold):
                stock_shape = (monitor.period / self.integrator.dt, 
                               self.model.variables_of_interest.shape[0], 
                               number_of_nodes,
                               self.model.number_of_modes)
                memreq += numpy.prod(stock_shape) * bits_64
                if hasattr(monitor, "sensors"):
                    try:
                        memreq += number_of_nodes * monitor.sensors.number_of_sensors * bits_64  # projection_matrix
                    except AttributeError:
                        LOG.debug("No sensors specified, guessing memory based on default EEG.")
                        memreq += number_of_nodes * 62.0 * bits_64

            else:
                stock_shape = (monitor.hrf_length * monitor._stock_sample_rate,
                               self.model.variables_of_interest.shape[0],
                               number_of_nodes,
                               self.model.number_of_modes)
                interim_stock_shape = (1.0 / (2.0 ** -2 * self.integrator.dt),
                                       self.model.variables_of_interest.shape[0],
                                       number_of_nodes,
                                       self.model.number_of_modes)
                memreq += numpy.prod(stock_shape) * bits_64
                memreq += numpy.prod(interim_stock_shape) * bits_64

        if psutil and memreq > psutil.virtual_memory().total:
            LOG.error("This is gonna get ugly...")

        self._memory_requirement_guess = magic_number * memreq
        msg = "Memory requirement guesstimate: simulation will need about %.1f MB"
        LOG.info(msg % (self._memory_requirement_guess / 1048576.0))


    def _census_memory_requirement(self):
        """
        Guesstimate the memory required for this simulator. 

        Guesstimate is based on a census of the dominant arrays after the
        simulator has been configured.

        NOTE: Assumes returned/yeilded data is in some sense "taken care of" in
            the world outside the simulator, and so doesn't consider it, making
            the simulator's history, and surface if present, the dominant 
            memory pigs...

        """
        magic_number = 2.42  # Current guesstimate is low by about a factor of 2, seems safer to over estimate...
        memreq = self.history.nbytes
        try:
            memreq += self.surface.triangles.nbytes * 2
            memreq += self.surface.vertices.nbytes * 2
            memreq += self.surface.vertex_mapping.nbytes * 4  # vertex_mapping, region_average, region_sum
            memreq += self.surface.eeg_projection.nbytes
            memreq += self.surface.local_connectivity.matrix.nnz * 8
        except AttributeError:
            pass

        for monitor in self.monitors:
            memreq += monitor._stock.nbytes
            if isinstance(monitor, monitors_module.Bold):
                memreq += monitor._interim_stock.nbytes

        if psutil and memreq > psutil.virtual_memory().total:
            LOG.error("This is gonna get ugly...")

        self._memory_requirement_census = magic_number * memreq
        msg = "Memory requirement census: simulation will need about %.1f MB"
        LOG.info(msg % (self._memory_requirement_census / 1048576.0))


    def _guesstimate_runtime(self):
        """
        Estimate the runtime for this simulator.

        Spread in parallel executions of larger arrays means this will be an over-estimation,
        or rather a single threaded estimation...
        Different choice of integrators and monitors has an additional effect,
        on the magic number though relatively minor

        """
        magic_number = 6.57e-06  # seconds
        self._runtime = (magic_number * self.number_of_nodes * self.model.nvar * self.model.number_of_modes *
                         self.simulation_length / self.integrator.dt)
        msg = "Simulation single-threaded runtime should be about %s seconds!"
        LOG.info(msg % str(int(self._runtime)))


    def _calculate_storage_requirement(self):
        """
        Calculate the storage requirement for the simulator, configured with
        models, monitors, etc being run for a particular simulation length. 
        While this is only approximate, it is far more reliable/accurate than
        the memory and runtime guesstimates.
        """
        LOG.info("Calculating storage requirement for ...")
        strgreq = 0
        for monitor in self.monitors:
            # Avoid division by zero for monitor not yet configured
            # (in framework this is executed, when only preconfigure has been called):
            current_period = monitor.period or self.integrator.dt
            strgreq += (TvbProfile.current.MAGIC_NUMBER * self.simulation_length *
                        self.number_of_nodes * self.model.nvar *
                        self.model.number_of_modes / current_period)
        LOG.info("Calculated storage requirement for simulation: %d " % int(strgreq))
        self._storage_requirement = int(strgreq)<|MERGE_RESOLUTION|>--- conflicted
+++ resolved
@@ -499,12 +499,7 @@
             if self.stimulus is not None:
                 stimulus[self.model.cvar, :, :] = numpy.reshape(self.stimulus(step - (self.current_step + 1)),
                                                                 (1, -1, 1))
-<<<<<<< HEAD
-            #local_coupling = local_weights * state[self.model.lcvar]
-            
-=======
-
->>>>>>> 5b06fc1f
+
             state = scheme(state, dfun, node_coupling, local_coupling, stimulus)
             history[step % horizon, :] = state
 
