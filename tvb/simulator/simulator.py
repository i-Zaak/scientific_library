--- conflicted
+++ resolved
@@ -444,14 +444,8 @@
                 vec_cs = numpy.zeros((self.number_of_nodes,))
                 vec_cs[:self.surface.number_of_vertices] = self.surface.coupling_strength
                 sp_cs = sparse.csc_matrix((vec_cs, (ind, ind)),
-<<<<<<< HEAD
-                                           shape=(self.number_of_nodes,
-                                                  self.number_of_nodes))
+                                          shape=(self.number_of_nodes, self.number_of_nodes))
                 local_weights = sp_cs * self.surface.local_connectivity.matrix
-=======
-                                          shape=(self.number_of_nodes, self.number_of_nodes))
-                local_coupling = sp_cs * self.surface.local_connectivity.matrix
->>>>>>> 84d1690f
 
         if self.stimulus is None:
             stimulus = 0.0
@@ -477,18 +471,10 @@
 
         for step in xrange(self.current_step + 1, self.current_step+int_steps+1):
             if self.surface is None:
-<<<<<<< HEAD
-                delayed_state = history[(step-1-idelays) % horizon, cvar, node_ids, :]   #for region simulations this is the bottleneck
-                node_coupling = coupling(weights, state[self.model.cvar], delayed_state)
-            else:
-                import ipdb; ipdb.set_trace()
-                delayed_state = region_history[(step-1-idelays) % horizon, cvar, node_ids, :] #expensive as well
-=======
                 delayed_state = history[(step - 1 - idelays) % horizon, cvar, node_ids, :]   # for region simulations this is the bottleneck
                 node_coupling = coupling(weights, state[self.model.cvar], delayed_state)
             else:
                 delayed_state   = region_history[(step - 1 - idelays) % horizon, cvar, node_ids, :]  # expensive as well
->>>>>>> 84d1690f
                 region_coupling = coupling(weights, region_history[(step - 1) % horizon, self.model.cvar], delayed_state)
                 node_coupling = numpy.empty(node_coupling_shape)
 
@@ -497,12 +483,6 @@
                     node_coupling[..., mi] = vertex_mapping * region_coupling[..., mi].T
 
                 node_coupling = node_coupling.transpose((1, 0, 2))
-<<<<<<< HEAD
-            if self.stimulus is not None:
-                stimulus[self.model.cvar, :, :] = numpy.reshape(self.stimulus(step - (self.current_step+1)), (1, -1, 1))
-                #import pdb; pdb.set_trace()
-=======
->>>>>>> 84d1690f
 
             if self.stimulus is not None:
                 stimulus[self.model.cvar, :, :] = numpy.reshape(self.stimulus(step - (self.current_step + 1)),
